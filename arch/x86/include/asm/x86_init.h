--- conflicted
+++ resolved
@@ -131,11 +131,8 @@
 	unsigned long (*calibrate_tsc)(void);
 	unsigned long (*get_wallclock)(void);
 	int (*set_wallclock)(unsigned long nowtime);
-<<<<<<< HEAD
 	void (*iommu_shutdown)(void);
-=======
 	bool (*is_untracked_pat_range)(u64 start, u64 end);
->>>>>>> ccef0864
 };
 
 extern struct x86_init_ops x86_init;
