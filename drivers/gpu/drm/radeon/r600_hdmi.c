/*
 * Copyright 2008 Advanced Micro Devices, Inc.
 * Copyright 2008 Red Hat Inc.
 * Copyright 2009 Christian König.
 *
 * Permission is hereby granted, free of charge, to any person obtaining a
 * copy of this software and associated documentation files (the "Software"),
 * to deal in the Software without restriction, including without limitation
 * the rights to use, copy, modify, merge, publish, distribute, sublicense,
 * and/or sell copies of the Software, and to permit persons to whom the
 * Software is furnished to do so, subject to the following conditions:
 *
 * The above copyright notice and this permission notice shall be included in
 * all copies or substantial portions of the Software.
 *
 * THE SOFTWARE IS PROVIDED "AS IS", WITHOUT WARRANTY OF ANY KIND, EXPRESS OR
 * IMPLIED, INCLUDING BUT NOT LIMITED TO THE WARRANTIES OF MERCHANTABILITY,
 * FITNESS FOR A PARTICULAR PURPOSE AND NONINFRINGEMENT.  IN NO EVENT SHALL
 * THE COPYRIGHT HOLDER(S) OR AUTHOR(S) BE LIABLE FOR ANY CLAIM, DAMAGES OR
 * OTHER LIABILITY, WHETHER IN AN ACTION OF CONTRACT, TORT OR OTHERWISE,
 * ARISING FROM, OUT OF OR IN CONNECTION WITH THE SOFTWARE OR THE USE OR
 * OTHER DEALINGS IN THE SOFTWARE.
 *
 * Authors: Christian König
 */
#include "drmP.h"
#include "radeon_drm.h"
#include "radeon.h"
#include "atom.h"

/*
 * HDMI color format
 */
enum r600_hdmi_color_format {
	RGB = 0,
	YCC_422 = 1,
	YCC_444 = 2
};

/*
 * IEC60958 status bits
 */
enum r600_hdmi_iec_status_bits {
	AUDIO_STATUS_DIG_ENABLE   = 0x01,
	AUDIO_STATUS_V            = 0x02,
	AUDIO_STATUS_VCFG         = 0x04,
	AUDIO_STATUS_EMPHASIS     = 0x08,
	AUDIO_STATUS_COPYRIGHT    = 0x10,
	AUDIO_STATUS_NONAUDIO     = 0x20,
	AUDIO_STATUS_PROFESSIONAL = 0x40,
	AUDIO_STATUS_LEVEL        = 0x80
};

struct {
	uint32_t Clock;

	int N_32kHz;
	int CTS_32kHz;

	int N_44_1kHz;
	int CTS_44_1kHz;

	int N_48kHz;
	int CTS_48kHz;

} r600_hdmi_ACR[] = {
    /*	     32kHz	  44.1kHz	48kHz    */
    /* Clock      N     CTS      N     CTS      N     CTS */
    {  25174,  4576,  28125,  7007,  31250,  6864,  28125 }, /*  25,20/1.001 MHz */
    {  25200,  4096,  25200,  6272,  28000,  6144,  25200 }, /*  25.20       MHz */
    {  27000,  4096,  27000,  6272,  30000,  6144,  27000 }, /*  27.00       MHz */
    {  27027,  4096,  27027,  6272,  30030,  6144,  27027 }, /*  27.00*1.001 MHz */
    {  54000,  4096,  54000,  6272,  60000,  6144,  54000 }, /*  54.00       MHz */
    {  54054,  4096,  54054,  6272,  60060,  6144,  54054 }, /*  54.00*1.001 MHz */
    {  74175, 11648, 210937, 17836, 234375, 11648, 140625 }, /*  74.25/1.001 MHz */
    {  74250,  4096,  74250,  6272,  82500,  6144,  74250 }, /*  74.25       MHz */
    { 148351, 11648, 421875,  8918, 234375,  5824, 140625 }, /* 148.50/1.001 MHz */
    { 148500,  4096, 148500,  6272, 165000,  6144, 148500 }, /* 148.50       MHz */
    {      0,  4096,      0,  6272,      0,  6144,      0 }  /* Other */
};

/*
 * calculate CTS value if it's not found in the table
 */
static void r600_hdmi_calc_CTS(uint32_t clock, int *CTS, int N, int freq)
{
	if (*CTS == 0)
		*CTS = clock * N / (128 * freq) * 1000;
	DRM_DEBUG("Using ACR timing N=%d CTS=%d for frequency %d\n",
		  N, *CTS, freq);
}

/*
 * update the N and CTS parameters for a given pixel clock rate
 */
static void r600_hdmi_update_ACR(struct drm_encoder *encoder, uint32_t clock)
{
	struct drm_device *dev = encoder->dev;
	struct radeon_device *rdev = dev->dev_private;
	uint32_t offset = to_radeon_encoder(encoder)->hdmi_offset;
	int CTS;
	int N;
	int i;

	for (i = 0; r600_hdmi_ACR[i].Clock != clock && r600_hdmi_ACR[i].Clock != 0; i++);

	CTS = r600_hdmi_ACR[i].CTS_32kHz;
	N = r600_hdmi_ACR[i].N_32kHz;
	r600_hdmi_calc_CTS(clock, &CTS, N, 32000);
	WREG32(offset+R600_HDMI_32kHz_CTS, CTS << 12);
	WREG32(offset+R600_HDMI_32kHz_N, N);

	CTS = r600_hdmi_ACR[i].CTS_44_1kHz;
	N = r600_hdmi_ACR[i].N_44_1kHz;
	r600_hdmi_calc_CTS(clock, &CTS, N, 44100);
	WREG32(offset+R600_HDMI_44_1kHz_CTS, CTS << 12);
	WREG32(offset+R600_HDMI_44_1kHz_N, N);

	CTS = r600_hdmi_ACR[i].CTS_48kHz;
	N = r600_hdmi_ACR[i].N_48kHz;
	r600_hdmi_calc_CTS(clock, &CTS, N, 48000);
	WREG32(offset+R600_HDMI_48kHz_CTS, CTS << 12);
	WREG32(offset+R600_HDMI_48kHz_N, N);
}

/*
 * calculate the crc for a given info frame
 */
static void r600_hdmi_infoframe_checksum(uint8_t packetType,
					 uint8_t versionNumber,
					 uint8_t length,
					 uint8_t *frame)
{
	int i;
	frame[0] = packetType + versionNumber + length;
	for (i = 1; i <= length; i++)
		frame[0] += frame[i];
	frame[0] = 0x100 - frame[0];
}

/*
 * build a HDMI Video Info Frame
 */
static void r600_hdmi_videoinfoframe(
	struct drm_encoder *encoder,
	enum r600_hdmi_color_format color_format,
	int active_information_present,
	uint8_t active_format_aspect_ratio,
	uint8_t scan_information,
	uint8_t colorimetry,
	uint8_t ex_colorimetry,
	uint8_t quantization,
	int ITC,
	uint8_t picture_aspect_ratio,
	uint8_t video_format_identification,
	uint8_t pixel_repetition,
	uint8_t non_uniform_picture_scaling,
	uint8_t bar_info_data_valid,
	uint16_t top_bar,
	uint16_t bottom_bar,
	uint16_t left_bar,
	uint16_t right_bar
)
{
	struct drm_device *dev = encoder->dev;
	struct radeon_device *rdev = dev->dev_private;
	uint32_t offset = to_radeon_encoder(encoder)->hdmi_offset;

	uint8_t frame[14];

	frame[0x0] = 0;
	frame[0x1] =
		(scan_information & 0x3) |
		((bar_info_data_valid & 0x3) << 2) |
		((active_information_present & 0x1) << 4) |
		((color_format & 0x3) << 5);
	frame[0x2] =
		(active_format_aspect_ratio & 0xF) |
		((picture_aspect_ratio & 0x3) << 4) |
		((colorimetry & 0x3) << 6);
	frame[0x3] =
		(non_uniform_picture_scaling & 0x3) |
		((quantization & 0x3) << 2) |
		((ex_colorimetry & 0x7) << 4) |
		((ITC & 0x1) << 7);
	frame[0x4] = (video_format_identification & 0x7F);
	frame[0x5] = (pixel_repetition & 0xF);
	frame[0x6] = (top_bar & 0xFF);
	frame[0x7] = (top_bar >> 8);
	frame[0x8] = (bottom_bar & 0xFF);
	frame[0x9] = (bottom_bar >> 8);
	frame[0xA] = (left_bar & 0xFF);
	frame[0xB] = (left_bar >> 8);
	frame[0xC] = (right_bar & 0xFF);
	frame[0xD] = (right_bar >> 8);

	r600_hdmi_infoframe_checksum(0x82, 0x02, 0x0D, frame);

	WREG32(offset+R600_HDMI_VIDEOINFOFRAME_0,
		frame[0x0] | (frame[0x1] << 8) | (frame[0x2] << 16) | (frame[0x3] << 24));
	WREG32(offset+R600_HDMI_VIDEOINFOFRAME_1,
		frame[0x4] | (frame[0x5] << 8) | (frame[0x6] << 16) | (frame[0x7] << 24));
	WREG32(offset+R600_HDMI_VIDEOINFOFRAME_2,
		frame[0x8] | (frame[0x9] << 8) | (frame[0xA] << 16) | (frame[0xB] << 24));
	WREG32(offset+R600_HDMI_VIDEOINFOFRAME_3,
		frame[0xC] | (frame[0xD] << 8));
}

/*
 * build a Audio Info Frame
 */
static void r600_hdmi_audioinfoframe(
	struct drm_encoder *encoder,
	uint8_t channel_count,
	uint8_t coding_type,
	uint8_t sample_size,
	uint8_t sample_frequency,
	uint8_t format,
	uint8_t channel_allocation,
	uint8_t level_shift,
	int downmix_inhibit
)
{
	struct drm_device *dev = encoder->dev;
	struct radeon_device *rdev = dev->dev_private;
	uint32_t offset = to_radeon_encoder(encoder)->hdmi_offset;

	uint8_t frame[11];

	frame[0x0] = 0;
	frame[0x1] = (channel_count & 0x7) | ((coding_type & 0xF) << 4);
	frame[0x2] = (sample_size & 0x3) | ((sample_frequency & 0x7) << 2);
	frame[0x3] = format;
	frame[0x4] = channel_allocation;
	frame[0x5] = ((level_shift & 0xF) << 3) | ((downmix_inhibit & 0x1) << 7);
	frame[0x6] = 0;
	frame[0x7] = 0;
	frame[0x8] = 0;
	frame[0x9] = 0;
	frame[0xA] = 0;

	r600_hdmi_infoframe_checksum(0x84, 0x01, 0x0A, frame);

	WREG32(offset+R600_HDMI_AUDIOINFOFRAME_0,
		frame[0x0] | (frame[0x1] << 8) | (frame[0x2] << 16) | (frame[0x3] << 24));
	WREG32(offset+R600_HDMI_AUDIOINFOFRAME_1,
		frame[0x4] | (frame[0x5] << 8) | (frame[0x6] << 16) | (frame[0x8] << 24));
}

/*
 * test if audio buffer is filled enough to start playing
 */
static int r600_hdmi_is_audio_buffer_filled(struct drm_encoder *encoder)
{
	struct drm_device *dev = encoder->dev;
	struct radeon_device *rdev = dev->dev_private;
	uint32_t offset = to_radeon_encoder(encoder)->hdmi_offset;

	return (RREG32(offset+R600_HDMI_STATUS) & 0x10) != 0;
}

/*
 * have buffer status changed since last call?
 */
int r600_hdmi_buffer_status_changed(struct drm_encoder *encoder)
{
	struct radeon_encoder *radeon_encoder = to_radeon_encoder(encoder);
	int status, result;

	if (!radeon_encoder->hdmi_offset)
		return 0;

	status = r600_hdmi_is_audio_buffer_filled(encoder);
	result = radeon_encoder->hdmi_buffer_status != status;
	radeon_encoder->hdmi_buffer_status = status;

	return result;
}

/*
 * write the audio workaround status to the hardware
 */
void r600_hdmi_audio_workaround(struct drm_encoder *encoder)
{
	struct drm_device *dev = encoder->dev;
	struct radeon_device *rdev = dev->dev_private;
	struct radeon_encoder *radeon_encoder = to_radeon_encoder(encoder);
	uint32_t offset = radeon_encoder->hdmi_offset;

	if (!offset)
		return;

	if (r600_hdmi_is_audio_buffer_filled(encoder)) {
		/* disable audio workaround and start delivering of audio frames */
		WREG32_P(offset+R600_HDMI_CNTL, 0x00000001, ~0x00001001);

	} else if (radeon_encoder->hdmi_audio_workaround) {
		/* enable audio workaround and start delivering of audio frames */
		WREG32_P(offset+R600_HDMI_CNTL, 0x00001001, ~0x00001001);

	} else {
		/* disable audio workaround and stop delivering of audio frames */
		WREG32_P(offset+R600_HDMI_CNTL, 0x00000000, ~0x00001001);
	}
}


/*
 * update the info frames with the data from the current display mode
 */
void r600_hdmi_setmode(struct drm_encoder *encoder, struct drm_display_mode *mode)
{
	struct drm_device *dev = encoder->dev;
	struct radeon_device *rdev = dev->dev_private;
	uint32_t offset = to_radeon_encoder(encoder)->hdmi_offset;

	if (ASIC_IS_DCE4(rdev))
		return;

	if (!offset)
		return;

	r600_audio_set_clock(encoder, mode->clock);

	WREG32(offset+R600_HDMI_UNKNOWN_0, 0x1000);
	WREG32(offset+R600_HDMI_UNKNOWN_1, 0x0);
	WREG32(offset+R600_HDMI_UNKNOWN_2, 0x1000);

	r600_hdmi_update_ACR(encoder, mode->clock);

	WREG32(offset+R600_HDMI_VIDEOCNTL, 0x13);

	WREG32(offset+R600_HDMI_VERSION, 0x202);

	r600_hdmi_videoinfoframe(encoder, RGB, 0, 0, 0, 0,
		0, 0, 0, 0, 0, 0, 0, 0, 0, 0, 0, 0);

	/* it's unknown what these bits do excatly, but it's indeed quite usefull for debugging */
	WREG32(offset+R600_HDMI_AUDIO_DEBUG_0, 0x00FFFFFF);
	WREG32(offset+R600_HDMI_AUDIO_DEBUG_1, 0x007FFFFF);
	WREG32(offset+R600_HDMI_AUDIO_DEBUG_2, 0x00000001);
	WREG32(offset+R600_HDMI_AUDIO_DEBUG_3, 0x00000001);

	r600_hdmi_audio_workaround(encoder);

	/* audio packets per line, does anyone know how to calc this ? */
	WREG32_P(offset+R600_HDMI_CNTL, 0x00040000, ~0x001F0000);

	/* update? reset? don't realy know */
	WREG32_P(offset+R600_HDMI_CNTL, 0x14000000, ~0x14000000);
}

/*
 * update settings with current parameters from audio engine
 */
void r600_hdmi_update_audio_settings(struct drm_encoder *encoder,
				     int channels,
				     int rate,
				     int bps,
				     uint8_t status_bits,
				     uint8_t category_code)
{
	struct drm_device *dev = encoder->dev;
	struct radeon_device *rdev = dev->dev_private;
	uint32_t offset = to_radeon_encoder(encoder)->hdmi_offset;

	uint32_t iec;

	if (!offset)
		return;

	DRM_DEBUG("%s with %d channels, %d Hz sampling rate, %d bits per sample,\n",
		 r600_hdmi_is_audio_buffer_filled(encoder) ? "playing" : "stopped",
		channels, rate, bps);
	DRM_DEBUG("0x%02X IEC60958 status bits and 0x%02X category code\n",
		  (int)status_bits, (int)category_code);

	iec = 0;
	if (status_bits & AUDIO_STATUS_PROFESSIONAL)
		iec |= 1 << 0;
	if (status_bits & AUDIO_STATUS_NONAUDIO)
		iec |= 1 << 1;
	if (status_bits & AUDIO_STATUS_COPYRIGHT)
		iec |= 1 << 2;
	if (status_bits & AUDIO_STATUS_EMPHASIS)
		iec |= 1 << 3;

	iec |= category_code << 8;

	switch (rate) {
	case  32000: iec |= 0x3 << 24; break;
	case  44100: iec |= 0x0 << 24; break;
	case  88200: iec |= 0x8 << 24; break;
	case 176400: iec |= 0xc << 24; break;
	case  48000: iec |= 0x2 << 24; break;
	case  96000: iec |= 0xa << 24; break;
	case 192000: iec |= 0xe << 24; break;
	}

	WREG32(offset+R600_HDMI_IEC60958_1, iec);

	iec = 0;
	switch (bps) {
	case 16: iec |= 0x2; break;
	case 20: iec |= 0x3; break;
	case 24: iec |= 0xb; break;
	}
	if (status_bits & AUDIO_STATUS_V)
		iec |= 0x5 << 16;

	WREG32_P(offset+R600_HDMI_IEC60958_2, iec, ~0x5000f);

	/* 0x021 or 0x031 sets the audio frame length */
	WREG32(offset+R600_HDMI_AUDIOCNTL, 0x31);
	r600_hdmi_audioinfoframe(encoder, channels-1, 0, 0, 0, 0, 0, 0, 0);

	r600_hdmi_audio_workaround(encoder);

	/* update? reset? don't realy know */
	WREG32_P(offset+R600_HDMI_CNTL, 0x04000000, ~0x04000000);
}

static int r600_hdmi_find_free_block(struct drm_device *dev)
{
	struct radeon_device *rdev = dev->dev_private;
	struct drm_encoder *encoder;
	struct radeon_encoder *radeon_encoder;
	bool free_blocks[3] = { true, true, true };

	list_for_each_entry(encoder, &dev->mode_config.encoder_list, head) {
		radeon_encoder = to_radeon_encoder(encoder);
		switch (radeon_encoder->hdmi_offset) {
		case R600_HDMI_BLOCK1:
			free_blocks[0] = false;
			break;
		case R600_HDMI_BLOCK2:
			free_blocks[1] = false;
			break;
		case R600_HDMI_BLOCK3:
			free_blocks[2] = false;
			break;
		}
	}

	if (rdev->family == CHIP_RS600 || rdev->family == CHIP_RS690) {
		return free_blocks[0] ? R600_HDMI_BLOCK1 : 0;
	} else if (rdev->family >= CHIP_R600) {
		if (free_blocks[0])
			return R600_HDMI_BLOCK1;
		else if (free_blocks[1])
			return R600_HDMI_BLOCK2;
	}
	return 0;
}

static void r600_hdmi_assign_block(struct drm_encoder *encoder)
{
	struct drm_device *dev = encoder->dev;
	struct radeon_device *rdev = dev->dev_private;
	struct radeon_encoder *radeon_encoder = to_radeon_encoder(encoder);
	struct radeon_encoder_atom_dig *dig = radeon_encoder->enc_priv;

	if (!dig) {
		dev_err(rdev->dev, "Enabling HDMI on non-dig encoder\n");
		return;
	}

	if (ASIC_IS_DCE4(rdev)) {
		/* TODO */
	} else if (ASIC_IS_DCE3(rdev)) {
		radeon_encoder->hdmi_offset = dig->dig_encoder ?
			R600_HDMI_BLOCK3 : R600_HDMI_BLOCK1;
		if (ASIC_IS_DCE32(rdev))
			radeon_encoder->hdmi_config_offset = dig->dig_encoder ?
				R600_HDMI_CONFIG2 : R600_HDMI_CONFIG1;
	} else if (rdev->family >= CHIP_R600) {
		radeon_encoder->hdmi_offset = r600_hdmi_find_free_block(dev);
	}
}

/*
 * enable the HDMI engine
 */
void r600_hdmi_enable(struct drm_encoder *encoder)
{
	struct drm_device *dev = encoder->dev;
	struct radeon_device *rdev = dev->dev_private;
	struct radeon_encoder *radeon_encoder = to_radeon_encoder(encoder);

<<<<<<< HEAD
=======
	if (ASIC_IS_DCE4(rdev))
		return;

>>>>>>> e40152ee
	if (!radeon_encoder->hdmi_offset) {
		r600_hdmi_assign_block(encoder);
		if (!radeon_encoder->hdmi_offset) {
			dev_warn(rdev->dev, "Could not find HDMI block for "
				"0x%x encoder\n", radeon_encoder->encoder_id);
			return;
		}
	}

	if (ASIC_IS_DCE32(rdev) && !ASIC_IS_DCE4(rdev)) {
		WREG32_P(radeon_encoder->hdmi_config_offset + 0x4, 0x1, ~0x1);
	} else if (rdev->family >= CHIP_R600 && !ASIC_IS_DCE3(rdev)) {
		int offset = radeon_encoder->hdmi_offset;
		switch (radeon_encoder->encoder_id) {
		case ENCODER_OBJECT_ID_INTERNAL_KLDSCP_TMDS1:
			WREG32_P(AVIVO_TMDSA_CNTL, 0x4, ~0x4);
			WREG32(offset + R600_HDMI_ENABLE, 0x101);
			break;
		case ENCODER_OBJECT_ID_INTERNAL_LVTM1:
			WREG32_P(AVIVO_LVTMA_CNTL, 0x4, ~0x4);
			WREG32(offset + R600_HDMI_ENABLE, 0x105);
			break;
		default:
			dev_err(rdev->dev, "Unknown HDMI output type\n");
			break;
		}
	}
<<<<<<< HEAD

	DRM_DEBUG("Enabling HDMI interface @ 0x%04X for encoder 0x%x\n",
		radeon_encoder->hdmi_offset, radeon_encoder->encoder_id);
}

/*
 * disable the HDMI engine
 */
void r600_hdmi_disable(struct drm_encoder *encoder)
{
	struct drm_device *dev = encoder->dev;
	struct radeon_device *rdev = dev->dev_private;
	struct radeon_encoder *radeon_encoder = to_radeon_encoder(encoder);

=======

	DRM_DEBUG("Enabling HDMI interface @ 0x%04X for encoder 0x%x\n",
		radeon_encoder->hdmi_offset, radeon_encoder->encoder_id);
}

/*
 * disable the HDMI engine
 */
void r600_hdmi_disable(struct drm_encoder *encoder)
{
	struct drm_device *dev = encoder->dev;
	struct radeon_device *rdev = dev->dev_private;
	struct radeon_encoder *radeon_encoder = to_radeon_encoder(encoder);

	if (ASIC_IS_DCE4(rdev))
		return;

>>>>>>> e40152ee
	if (!radeon_encoder->hdmi_offset) {
		dev_err(rdev->dev, "Disabling not enabled HDMI\n");
		return;
	}

	DRM_DEBUG("Disabling HDMI interface @ 0x%04X for encoder 0x%x\n",
		radeon_encoder->hdmi_offset, radeon_encoder->encoder_id);

	if (ASIC_IS_DCE32(rdev) && !ASIC_IS_DCE4(rdev)) {
		WREG32_P(radeon_encoder->hdmi_config_offset + 0x4, 0, ~0x1);
	} else if (rdev->family >= CHIP_R600 && !ASIC_IS_DCE3(rdev)) {
		int offset = radeon_encoder->hdmi_offset;
		switch (radeon_encoder->encoder_id) {
		case ENCODER_OBJECT_ID_INTERNAL_KLDSCP_TMDS1:
			WREG32_P(AVIVO_TMDSA_CNTL, 0, ~0x4);
			WREG32(offset + R600_HDMI_ENABLE, 0);
			break;
		case ENCODER_OBJECT_ID_INTERNAL_LVTM1:
			WREG32_P(AVIVO_LVTMA_CNTL, 0, ~0x4);
			WREG32(offset + R600_HDMI_ENABLE, 0);
			break;
		default:
			dev_err(rdev->dev, "Unknown HDMI output type\n");
			break;
		}
	}

	radeon_encoder->hdmi_offset = 0;
	radeon_encoder->hdmi_config_offset = 0;
}<|MERGE_RESOLUTION|>--- conflicted
+++ resolved
@@ -487,12 +487,9 @@
 	struct radeon_device *rdev = dev->dev_private;
 	struct radeon_encoder *radeon_encoder = to_radeon_encoder(encoder);
 
-<<<<<<< HEAD
-=======
 	if (ASIC_IS_DCE4(rdev))
 		return;
 
->>>>>>> e40152ee
 	if (!radeon_encoder->hdmi_offset) {
 		r600_hdmi_assign_block(encoder);
 		if (!radeon_encoder->hdmi_offset) {
@@ -520,7 +517,6 @@
 			break;
 		}
 	}
-<<<<<<< HEAD
 
 	DRM_DEBUG("Enabling HDMI interface @ 0x%04X for encoder 0x%x\n",
 		radeon_encoder->hdmi_offset, radeon_encoder->encoder_id);
@@ -535,25 +531,9 @@
 	struct radeon_device *rdev = dev->dev_private;
 	struct radeon_encoder *radeon_encoder = to_radeon_encoder(encoder);
 
-=======
-
-	DRM_DEBUG("Enabling HDMI interface @ 0x%04X for encoder 0x%x\n",
-		radeon_encoder->hdmi_offset, radeon_encoder->encoder_id);
-}
-
-/*
- * disable the HDMI engine
- */
-void r600_hdmi_disable(struct drm_encoder *encoder)
-{
-	struct drm_device *dev = encoder->dev;
-	struct radeon_device *rdev = dev->dev_private;
-	struct radeon_encoder *radeon_encoder = to_radeon_encoder(encoder);
-
 	if (ASIC_IS_DCE4(rdev))
 		return;
 
->>>>>>> e40152ee
 	if (!radeon_encoder->hdmi_offset) {
 		dev_err(rdev->dev, "Disabling not enabled HDMI\n");
 		return;
