/*
 * Copyright (c) 2015, Mellanox Technologies. All rights reserved.
 *
 * This software is available to you under a choice of one of two
 * licenses.  You may choose to be licensed under the terms of the GNU
 * General Public License (GPL) Version 2, available from the file
 * COPYING in the main directory of this source tree, or the
 * OpenIB.org BSD license below:
 *
 *     Redistribution and use in source and binary forms, with or
 *     without modification, are permitted provided that the following
 *     conditions are met:
 *
 *      - Redistributions of source code must retain the above
 *        copyright notice, this list of conditions and the following
 *        disclaimer.
 *
 *      - Redistributions in binary form must reproduce the above
 *        copyright notice, this list of conditions and the following
 *        disclaimer in the documentation and/or other materials
 *        provided with the distribution.
 *
 * THE SOFTWARE IS PROVIDED "AS IS", WITHOUT WARRANTY OF ANY KIND,
 * EXPRESS OR IMPLIED, INCLUDING BUT NOT LIMITED TO THE WARRANTIES OF
 * MERCHANTABILITY, FITNESS FOR A PARTICULAR PURPOSE AND
 * NONINFRINGEMENT. IN NO EVENT SHALL THE AUTHORS OR COPYRIGHT HOLDERS
 * BE LIABLE FOR ANY CLAIM, DAMAGES OR OTHER LIABILITY, WHETHER IN AN
 * ACTION OF CONTRACT, TORT OR OTHERWISE, ARISING FROM, OUT OF OR IN
 * CONNECTION WITH THE SOFTWARE OR THE USE OR OTHER DEALINGS IN THE
 * SOFTWARE.
 */

#include <linux/etherdevice.h>
#include <linux/mlx5/driver.h>
#include <linux/mlx5/mlx5_ifc.h>
#include <linux/mlx5/vport.h>
#include <linux/mlx5/fs.h>
#include "mlx5_core.h"
#include "eswitch.h"

#define UPLINK_VPORT 0xFFFF

enum {
	MLX5_ACTION_NONE = 0,
	MLX5_ACTION_ADD  = 1,
	MLX5_ACTION_DEL  = 2,
};

/* E-Switch UC L2 table hash node */
struct esw_uc_addr {
	struct l2addr_node node;
	u32                table_index;
	u32                vport;
};

/* E-Switch MC FDB table hash node */
struct esw_mc_addr { /* SRIOV only */
	struct l2addr_node     node;
	struct mlx5_flow_handle *uplink_rule; /* Forward to uplink rule */
	u32                    refcnt;
};

/* Vport UC/MC hash node */
struct vport_addr {
	struct l2addr_node     node;
	u8                     action;
	u32                    vport;
	struct mlx5_flow_handle *flow_rule; /* SRIOV only */
	/* A flag indicating that mac was added due to mc promiscuous vport */
	bool mc_promisc;
};

enum {
	UC_ADDR_CHANGE = BIT(0),
	MC_ADDR_CHANGE = BIT(1),
	PROMISC_CHANGE = BIT(3),
};

/* Vport context events */
#define SRIOV_VPORT_EVENTS (UC_ADDR_CHANGE | \
			    MC_ADDR_CHANGE | \
			    PROMISC_CHANGE)

static int arm_vport_context_events_cmd(struct mlx5_core_dev *dev, u16 vport,
					u32 events_mask)
{
	int in[MLX5_ST_SZ_DW(modify_nic_vport_context_in)]   = {0};
	int out[MLX5_ST_SZ_DW(modify_nic_vport_context_out)] = {0};
	void *nic_vport_ctx;

	MLX5_SET(modify_nic_vport_context_in, in,
		 opcode, MLX5_CMD_OP_MODIFY_NIC_VPORT_CONTEXT);
	MLX5_SET(modify_nic_vport_context_in, in, field_select.change_event, 1);
	MLX5_SET(modify_nic_vport_context_in, in, vport_number, vport);
	if (vport)
		MLX5_SET(modify_nic_vport_context_in, in, other_vport, 1);
	nic_vport_ctx = MLX5_ADDR_OF(modify_nic_vport_context_in,
				     in, nic_vport_context);

	MLX5_SET(nic_vport_context, nic_vport_ctx, arm_change_event, 1);

	if (events_mask & UC_ADDR_CHANGE)
		MLX5_SET(nic_vport_context, nic_vport_ctx,
			 event_on_uc_address_change, 1);
	if (events_mask & MC_ADDR_CHANGE)
		MLX5_SET(nic_vport_context, nic_vport_ctx,
			 event_on_mc_address_change, 1);
	if (events_mask & PROMISC_CHANGE)
		MLX5_SET(nic_vport_context, nic_vport_ctx,
			 event_on_promisc_change, 1);

	return mlx5_cmd_exec(dev, in, sizeof(in), out, sizeof(out));
}

/* E-Switch vport context HW commands */
static int modify_esw_vport_context_cmd(struct mlx5_core_dev *dev, u16 vport,
					void *in, int inlen)
{
	u32 out[MLX5_ST_SZ_DW(modify_esw_vport_context_out)] = {0};

	MLX5_SET(modify_esw_vport_context_in, in, opcode,
		 MLX5_CMD_OP_MODIFY_ESW_VPORT_CONTEXT);
	MLX5_SET(modify_esw_vport_context_in, in, vport_number, vport);
	if (vport)
		MLX5_SET(modify_esw_vport_context_in, in, other_vport, 1);
	return mlx5_cmd_exec(dev, in, inlen, out, sizeof(out));
}

static int modify_esw_vport_cvlan(struct mlx5_core_dev *dev, u32 vport,
				  u16 vlan, u8 qos, u8 set_flags)
{
	u32 in[MLX5_ST_SZ_DW(modify_esw_vport_context_in)] = {0};

	if (!MLX5_CAP_ESW(dev, vport_cvlan_strip) ||
	    !MLX5_CAP_ESW(dev, vport_cvlan_insert_if_not_exist))
		return -EOPNOTSUPP;

	esw_debug(dev, "Set Vport[%d] VLAN %d qos %d set=%x\n",
		  vport, vlan, qos, set_flags);

	if (set_flags & SET_VLAN_STRIP)
		MLX5_SET(modify_esw_vport_context_in, in,
			 esw_vport_context.vport_cvlan_strip, 1);

	if (set_flags & SET_VLAN_INSERT) {
		/* insert only if no vlan in packet */
		MLX5_SET(modify_esw_vport_context_in, in,
			 esw_vport_context.vport_cvlan_insert, 1);

		MLX5_SET(modify_esw_vport_context_in, in,
			 esw_vport_context.cvlan_pcp, qos);
		MLX5_SET(modify_esw_vport_context_in, in,
			 esw_vport_context.cvlan_id, vlan);
	}

	MLX5_SET(modify_esw_vport_context_in, in,
		 field_select.vport_cvlan_strip, 1);
	MLX5_SET(modify_esw_vport_context_in, in,
		 field_select.vport_cvlan_insert, 1);

	return modify_esw_vport_context_cmd(dev, vport, in, sizeof(in));
}

/* HW L2 Table (MPFS) management */
static int set_l2_table_entry_cmd(struct mlx5_core_dev *dev, u32 index,
				  u8 *mac, u8 vlan_valid, u16 vlan)
{
	u32 in[MLX5_ST_SZ_DW(set_l2_table_entry_in)]   = {0};
	u32 out[MLX5_ST_SZ_DW(set_l2_table_entry_out)] = {0};
	u8 *in_mac_addr;

	MLX5_SET(set_l2_table_entry_in, in, opcode,
		 MLX5_CMD_OP_SET_L2_TABLE_ENTRY);
	MLX5_SET(set_l2_table_entry_in, in, table_index, index);
	MLX5_SET(set_l2_table_entry_in, in, vlan_valid, vlan_valid);
	MLX5_SET(set_l2_table_entry_in, in, vlan, vlan);

	in_mac_addr = MLX5_ADDR_OF(set_l2_table_entry_in, in, mac_address);
	ether_addr_copy(&in_mac_addr[2], mac);

	return mlx5_cmd_exec(dev, in, sizeof(in), out, sizeof(out));
}

static int del_l2_table_entry_cmd(struct mlx5_core_dev *dev, u32 index)
{
	u32 in[MLX5_ST_SZ_DW(delete_l2_table_entry_in)]   = {0};
	u32 out[MLX5_ST_SZ_DW(delete_l2_table_entry_out)] = {0};

	MLX5_SET(delete_l2_table_entry_in, in, opcode,
		 MLX5_CMD_OP_DELETE_L2_TABLE_ENTRY);
	MLX5_SET(delete_l2_table_entry_in, in, table_index, index);
	return mlx5_cmd_exec(dev, in, sizeof(in), out, sizeof(out));
}

static int alloc_l2_table_index(struct mlx5_l2_table *l2_table, u32 *ix)
{
	int err = 0;

	*ix = find_first_zero_bit(l2_table->bitmap, l2_table->size);
	if (*ix >= l2_table->size)
		err = -ENOSPC;
	else
		__set_bit(*ix, l2_table->bitmap);

	return err;
}

static void free_l2_table_index(struct mlx5_l2_table *l2_table, u32 ix)
{
	__clear_bit(ix, l2_table->bitmap);
}

static int set_l2_table_entry(struct mlx5_core_dev *dev, u8 *mac,
			      u8 vlan_valid, u16 vlan,
			      u32 *index)
{
	struct mlx5_l2_table *l2_table = &dev->priv.eswitch->l2_table;
	int err;

	err = alloc_l2_table_index(l2_table, index);
	if (err)
		return err;

	err = set_l2_table_entry_cmd(dev, *index, mac, vlan_valid, vlan);
	if (err)
		free_l2_table_index(l2_table, *index);

	return err;
}

static void del_l2_table_entry(struct mlx5_core_dev *dev, u32 index)
{
	struct mlx5_l2_table *l2_table = &dev->priv.eswitch->l2_table;

	del_l2_table_entry_cmd(dev, index);
	free_l2_table_index(l2_table, index);
}

/* E-Switch FDB */
static struct mlx5_flow_handle *
__esw_fdb_set_vport_rule(struct mlx5_eswitch *esw, u32 vport, bool rx_rule,
			 u8 mac_c[ETH_ALEN], u8 mac_v[ETH_ALEN])
{
	int match_header = (is_zero_ether_addr(mac_c) ? 0 :
			    MLX5_MATCH_OUTER_HEADERS);
	struct mlx5_flow_handle *flow_rule = NULL;
	struct mlx5_flow_act flow_act = {0};
	struct mlx5_flow_destination dest;
	struct mlx5_flow_spec *spec;
	void *mv_misc = NULL;
	void *mc_misc = NULL;
	u8 *dmac_v = NULL;
	u8 *dmac_c = NULL;

	if (rx_rule)
		match_header |= MLX5_MATCH_MISC_PARAMETERS;

	spec = mlx5_vzalloc(sizeof(*spec));
	if (!spec) {
		esw_warn(esw->dev, "FDB: Failed to alloc match parameters\n");
		return NULL;
	}
	dmac_v = MLX5_ADDR_OF(fte_match_param, spec->match_value,
			      outer_headers.dmac_47_16);
	dmac_c = MLX5_ADDR_OF(fte_match_param, spec->match_criteria,
			      outer_headers.dmac_47_16);

	if (match_header & MLX5_MATCH_OUTER_HEADERS) {
		ether_addr_copy(dmac_v, mac_v);
		ether_addr_copy(dmac_c, mac_c);
	}

	if (match_header & MLX5_MATCH_MISC_PARAMETERS) {
		mv_misc  = MLX5_ADDR_OF(fte_match_param, spec->match_value,
					misc_parameters);
		mc_misc  = MLX5_ADDR_OF(fte_match_param, spec->match_criteria,
					misc_parameters);
		MLX5_SET(fte_match_set_misc, mv_misc, source_port, UPLINK_VPORT);
		MLX5_SET_TO_ONES(fte_match_set_misc, mc_misc, source_port);
	}

	dest.type = MLX5_FLOW_DESTINATION_TYPE_VPORT;
	dest.vport_num = vport;

	esw_debug(esw->dev,
		  "\tFDB add rule dmac_v(%pM) dmac_c(%pM) -> vport(%d)\n",
		  dmac_v, dmac_c, vport);
	spec->match_criteria_enable = match_header;
	flow_act.action =  MLX5_FLOW_CONTEXT_ACTION_FWD_DEST;
	flow_rule =
		mlx5_add_flow_rules(esw->fdb_table.fdb, spec,
				    &flow_act, &dest, 1);
	if (IS_ERR(flow_rule)) {
		esw_warn(esw->dev,
			 "FDB: Failed to add flow rule: dmac_v(%pM) dmac_c(%pM) -> vport(%d), err(%ld)\n",
			 dmac_v, dmac_c, vport, PTR_ERR(flow_rule));
		flow_rule = NULL;
	}

	kvfree(spec);
	return flow_rule;
}

static struct mlx5_flow_handle *
esw_fdb_set_vport_rule(struct mlx5_eswitch *esw, u8 mac[ETH_ALEN], u32 vport)
{
	u8 mac_c[ETH_ALEN];

	eth_broadcast_addr(mac_c);
	return __esw_fdb_set_vport_rule(esw, vport, false, mac_c, mac);
}

static struct mlx5_flow_handle *
esw_fdb_set_vport_allmulti_rule(struct mlx5_eswitch *esw, u32 vport)
{
	u8 mac_c[ETH_ALEN];
	u8 mac_v[ETH_ALEN];

	eth_zero_addr(mac_c);
	eth_zero_addr(mac_v);
	mac_c[0] = 0x01;
	mac_v[0] = 0x01;
	return __esw_fdb_set_vport_rule(esw, vport, false, mac_c, mac_v);
}

static struct mlx5_flow_handle *
esw_fdb_set_vport_promisc_rule(struct mlx5_eswitch *esw, u32 vport)
{
	u8 mac_c[ETH_ALEN];
	u8 mac_v[ETH_ALEN];

	eth_zero_addr(mac_c);
	eth_zero_addr(mac_v);
	return __esw_fdb_set_vport_rule(esw, vport, true, mac_c, mac_v);
}

static int esw_create_legacy_fdb_table(struct mlx5_eswitch *esw, int nvports)
{
	int inlen = MLX5_ST_SZ_BYTES(create_flow_group_in);
	struct mlx5_core_dev *dev = esw->dev;
	struct mlx5_flow_namespace *root_ns;
	struct mlx5_flow_table *fdb;
	struct mlx5_flow_group *g;
	void *match_criteria;
	int table_size;
	u32 *flow_group_in;
	u8 *dmac;
	int err = 0;

	esw_debug(dev, "Create FDB log_max_size(%d)\n",
		  MLX5_CAP_ESW_FLOWTABLE_FDB(dev, log_max_ft_size));

	root_ns = mlx5_get_flow_namespace(dev, MLX5_FLOW_NAMESPACE_FDB);
	if (!root_ns) {
		esw_warn(dev, "Failed to get FDB flow namespace\n");
		return -EOPNOTSUPP;
	}

	flow_group_in = mlx5_vzalloc(inlen);
	if (!flow_group_in)
		return -ENOMEM;
	memset(flow_group_in, 0, inlen);

	table_size = BIT(MLX5_CAP_ESW_FLOWTABLE_FDB(dev, log_max_ft_size));
	fdb = mlx5_create_flow_table(root_ns, 0, table_size, 0, 0);
	if (IS_ERR(fdb)) {
		err = PTR_ERR(fdb);
		esw_warn(dev, "Failed to create FDB Table err %d\n", err);
		goto out;
	}
	esw->fdb_table.fdb = fdb;

	/* Addresses group : Full match unicast/multicast addresses */
	MLX5_SET(create_flow_group_in, flow_group_in, match_criteria_enable,
		 MLX5_MATCH_OUTER_HEADERS);
	match_criteria = MLX5_ADDR_OF(create_flow_group_in, flow_group_in, match_criteria);
	dmac = MLX5_ADDR_OF(fte_match_param, match_criteria, outer_headers.dmac_47_16);
	MLX5_SET(create_flow_group_in, flow_group_in, start_flow_index, 0);
	/* Preserve 2 entries for allmulti and promisc rules*/
	MLX5_SET(create_flow_group_in, flow_group_in, end_flow_index, table_size - 3);
	eth_broadcast_addr(dmac);
	g = mlx5_create_flow_group(fdb, flow_group_in);
	if (IS_ERR(g)) {
		err = PTR_ERR(g);
		esw_warn(dev, "Failed to create flow group err(%d)\n", err);
		goto out;
	}
	esw->fdb_table.legacy.addr_grp = g;

	/* Allmulti group : One rule that forwards any mcast traffic */
	MLX5_SET(create_flow_group_in, flow_group_in, match_criteria_enable,
		 MLX5_MATCH_OUTER_HEADERS);
	MLX5_SET(create_flow_group_in, flow_group_in, start_flow_index, table_size - 2);
	MLX5_SET(create_flow_group_in, flow_group_in, end_flow_index, table_size - 2);
	eth_zero_addr(dmac);
	dmac[0] = 0x01;
	g = mlx5_create_flow_group(fdb, flow_group_in);
	if (IS_ERR(g)) {
		err = PTR_ERR(g);
		esw_warn(dev, "Failed to create allmulti flow group err(%d)\n", err);
		goto out;
	}
	esw->fdb_table.legacy.allmulti_grp = g;

	/* Promiscuous group :
	 * One rule that forward all unmatched traffic from previous groups
	 */
	eth_zero_addr(dmac);
	MLX5_SET(create_flow_group_in, flow_group_in, match_criteria_enable,
		 MLX5_MATCH_MISC_PARAMETERS);
	MLX5_SET_TO_ONES(fte_match_param, match_criteria, misc_parameters.source_port);
	MLX5_SET(create_flow_group_in, flow_group_in, start_flow_index, table_size - 1);
	MLX5_SET(create_flow_group_in, flow_group_in, end_flow_index, table_size - 1);
	g = mlx5_create_flow_group(fdb, flow_group_in);
	if (IS_ERR(g)) {
		err = PTR_ERR(g);
		esw_warn(dev, "Failed to create promisc flow group err(%d)\n", err);
		goto out;
	}
	esw->fdb_table.legacy.promisc_grp = g;

out:
	if (err) {
		if (!IS_ERR_OR_NULL(esw->fdb_table.legacy.allmulti_grp)) {
			mlx5_destroy_flow_group(esw->fdb_table.legacy.allmulti_grp);
			esw->fdb_table.legacy.allmulti_grp = NULL;
		}
		if (!IS_ERR_OR_NULL(esw->fdb_table.legacy.addr_grp)) {
			mlx5_destroy_flow_group(esw->fdb_table.legacy.addr_grp);
			esw->fdb_table.legacy.addr_grp = NULL;
		}
		if (!IS_ERR_OR_NULL(esw->fdb_table.fdb)) {
			mlx5_destroy_flow_table(esw->fdb_table.fdb);
			esw->fdb_table.fdb = NULL;
		}
	}

	kvfree(flow_group_in);
	return err;
}

static void esw_destroy_legacy_fdb_table(struct mlx5_eswitch *esw)
{
	if (!esw->fdb_table.fdb)
		return;

	esw_debug(esw->dev, "Destroy FDB Table\n");
	mlx5_destroy_flow_group(esw->fdb_table.legacy.promisc_grp);
	mlx5_destroy_flow_group(esw->fdb_table.legacy.allmulti_grp);
	mlx5_destroy_flow_group(esw->fdb_table.legacy.addr_grp);
	mlx5_destroy_flow_table(esw->fdb_table.fdb);
	esw->fdb_table.fdb = NULL;
	esw->fdb_table.legacy.addr_grp = NULL;
	esw->fdb_table.legacy.allmulti_grp = NULL;
	esw->fdb_table.legacy.promisc_grp = NULL;
}

/* E-Switch vport UC/MC lists management */
typedef int (*vport_addr_action)(struct mlx5_eswitch *esw,
				 struct vport_addr *vaddr);

static int esw_add_uc_addr(struct mlx5_eswitch *esw, struct vport_addr *vaddr)
{
	struct hlist_head *hash = esw->l2_table.l2_hash;
	struct esw_uc_addr *esw_uc;
	u8 *mac = vaddr->node.addr;
	u32 vport = vaddr->vport;
	int err;

	esw_uc = l2addr_hash_find(hash, mac, struct esw_uc_addr);
	if (esw_uc) {
		esw_warn(esw->dev,
			 "Failed to set L2 mac(%pM) for vport(%d), mac is already in use by vport(%d)\n",
			 mac, vport, esw_uc->vport);
		return -EEXIST;
	}

	esw_uc = l2addr_hash_add(hash, mac, struct esw_uc_addr, GFP_KERNEL);
	if (!esw_uc)
		return -ENOMEM;
	esw_uc->vport = vport;

	err = set_l2_table_entry(esw->dev, mac, 0, 0, &esw_uc->table_index);
	if (err)
		goto abort;

	/* SRIOV is enabled: Forward UC MAC to vport */
	if (esw->fdb_table.fdb && esw->mode == SRIOV_LEGACY)
		vaddr->flow_rule = esw_fdb_set_vport_rule(esw, mac, vport);

	esw_debug(esw->dev, "\tADDED UC MAC: vport[%d] %pM index:%d fr(%p)\n",
		  vport, mac, esw_uc->table_index, vaddr->flow_rule);
	return err;
abort:
	l2addr_hash_del(esw_uc);
	return err;
}

static int esw_del_uc_addr(struct mlx5_eswitch *esw, struct vport_addr *vaddr)
{
	struct hlist_head *hash = esw->l2_table.l2_hash;
	struct esw_uc_addr *esw_uc;
	u8 *mac = vaddr->node.addr;
	u32 vport = vaddr->vport;

	esw_uc = l2addr_hash_find(hash, mac, struct esw_uc_addr);
	if (!esw_uc || esw_uc->vport != vport) {
		esw_debug(esw->dev,
			  "MAC(%pM) doesn't belong to vport (%d)\n",
			  mac, vport);
		return -EINVAL;
	}
	esw_debug(esw->dev, "\tDELETE UC MAC: vport[%d] %pM index:%d fr(%p)\n",
		  vport, mac, esw_uc->table_index, vaddr->flow_rule);

	del_l2_table_entry(esw->dev, esw_uc->table_index);

	if (vaddr->flow_rule)
		mlx5_del_flow_rules(vaddr->flow_rule);
	vaddr->flow_rule = NULL;

	l2addr_hash_del(esw_uc);
	return 0;
}

static void update_allmulti_vports(struct mlx5_eswitch *esw,
				   struct vport_addr *vaddr,
				   struct esw_mc_addr *esw_mc)
{
	u8 *mac = vaddr->node.addr;
	u32 vport_idx = 0;

	for (vport_idx = 0; vport_idx < esw->total_vports; vport_idx++) {
		struct mlx5_vport *vport = &esw->vports[vport_idx];
		struct hlist_head *vport_hash = vport->mc_list;
		struct vport_addr *iter_vaddr =
					l2addr_hash_find(vport_hash,
							 mac,
							 struct vport_addr);
		if (IS_ERR_OR_NULL(vport->allmulti_rule) ||
		    vaddr->vport == vport_idx)
			continue;
		switch (vaddr->action) {
		case MLX5_ACTION_ADD:
			if (iter_vaddr)
				continue;
			iter_vaddr = l2addr_hash_add(vport_hash, mac,
						     struct vport_addr,
						     GFP_KERNEL);
			if (!iter_vaddr) {
				esw_warn(esw->dev,
					 "ALL-MULTI: Failed to add MAC(%pM) to vport[%d] DB\n",
					 mac, vport_idx);
				continue;
			}
			iter_vaddr->vport = vport_idx;
			iter_vaddr->flow_rule =
					esw_fdb_set_vport_rule(esw,
							       mac,
							       vport_idx);
			iter_vaddr->mc_promisc = true;
			break;
		case MLX5_ACTION_DEL:
			if (!iter_vaddr)
				continue;
			mlx5_del_flow_rules(iter_vaddr->flow_rule);
			l2addr_hash_del(iter_vaddr);
			break;
		}
	}
}

static int esw_add_mc_addr(struct mlx5_eswitch *esw, struct vport_addr *vaddr)
{
	struct hlist_head *hash = esw->mc_table;
	struct esw_mc_addr *esw_mc;
	u8 *mac = vaddr->node.addr;
	u32 vport = vaddr->vport;

	if (!esw->fdb_table.fdb)
		return 0;

	esw_mc = l2addr_hash_find(hash, mac, struct esw_mc_addr);
	if (esw_mc)
		goto add;

	esw_mc = l2addr_hash_add(hash, mac, struct esw_mc_addr, GFP_KERNEL);
	if (!esw_mc)
		return -ENOMEM;

	esw_mc->uplink_rule = /* Forward MC MAC to Uplink */
		esw_fdb_set_vport_rule(esw, mac, UPLINK_VPORT);

	/* Add this multicast mac to all the mc promiscuous vports */
	update_allmulti_vports(esw, vaddr, esw_mc);

add:
	/* If the multicast mac is added as a result of mc promiscuous vport,
	 * don't increment the multicast ref count
	 */
	if (!vaddr->mc_promisc)
		esw_mc->refcnt++;

	/* Forward MC MAC to vport */
	vaddr->flow_rule = esw_fdb_set_vport_rule(esw, mac, vport);
	esw_debug(esw->dev,
		  "\tADDED MC MAC: vport[%d] %pM fr(%p) refcnt(%d) uplinkfr(%p)\n",
		  vport, mac, vaddr->flow_rule,
		  esw_mc->refcnt, esw_mc->uplink_rule);
	return 0;
}

static int esw_del_mc_addr(struct mlx5_eswitch *esw, struct vport_addr *vaddr)
{
	struct hlist_head *hash = esw->mc_table;
	struct esw_mc_addr *esw_mc;
	u8 *mac = vaddr->node.addr;
	u32 vport = vaddr->vport;

	if (!esw->fdb_table.fdb)
		return 0;

	esw_mc = l2addr_hash_find(hash, mac, struct esw_mc_addr);
	if (!esw_mc) {
		esw_warn(esw->dev,
			 "Failed to find eswitch MC addr for MAC(%pM) vport(%d)",
			 mac, vport);
		return -EINVAL;
	}
	esw_debug(esw->dev,
		  "\tDELETE MC MAC: vport[%d] %pM fr(%p) refcnt(%d) uplinkfr(%p)\n",
		  vport, mac, vaddr->flow_rule, esw_mc->refcnt,
		  esw_mc->uplink_rule);

	if (vaddr->flow_rule)
		mlx5_del_flow_rules(vaddr->flow_rule);
	vaddr->flow_rule = NULL;

	/* If the multicast mac is added as a result of mc promiscuous vport,
	 * don't decrement the multicast ref count.
	 */
	if (vaddr->mc_promisc || (--esw_mc->refcnt > 0))
		return 0;

	/* Remove this multicast mac from all the mc promiscuous vports */
	update_allmulti_vports(esw, vaddr, esw_mc);

	if (esw_mc->uplink_rule)
		mlx5_del_flow_rules(esw_mc->uplink_rule);

	l2addr_hash_del(esw_mc);
	return 0;
}

/* Apply vport UC/MC list to HW l2 table and FDB table */
static void esw_apply_vport_addr_list(struct mlx5_eswitch *esw,
				      u32 vport_num, int list_type)
{
	struct mlx5_vport *vport = &esw->vports[vport_num];
	bool is_uc = list_type == MLX5_NVPRT_LIST_TYPE_UC;
	vport_addr_action vport_addr_add;
	vport_addr_action vport_addr_del;
	struct vport_addr *addr;
	struct l2addr_node *node;
	struct hlist_head *hash;
	struct hlist_node *tmp;
	int hi;

	vport_addr_add = is_uc ? esw_add_uc_addr :
				 esw_add_mc_addr;
	vport_addr_del = is_uc ? esw_del_uc_addr :
				 esw_del_mc_addr;

	hash = is_uc ? vport->uc_list : vport->mc_list;
	for_each_l2hash_node(node, tmp, hash, hi) {
		addr = container_of(node, struct vport_addr, node);
		switch (addr->action) {
		case MLX5_ACTION_ADD:
			vport_addr_add(esw, addr);
			addr->action = MLX5_ACTION_NONE;
			break;
		case MLX5_ACTION_DEL:
			vport_addr_del(esw, addr);
			l2addr_hash_del(addr);
			break;
		}
	}
}

/* Sync vport UC/MC list from vport context */
static void esw_update_vport_addr_list(struct mlx5_eswitch *esw,
				       u32 vport_num, int list_type)
{
	struct mlx5_vport *vport = &esw->vports[vport_num];
	bool is_uc = list_type == MLX5_NVPRT_LIST_TYPE_UC;
	u8 (*mac_list)[ETH_ALEN];
	struct l2addr_node *node;
	struct vport_addr *addr;
	struct hlist_head *hash;
	struct hlist_node *tmp;
	int size;
	int err;
	int hi;
	int i;

	size = is_uc ? MLX5_MAX_UC_PER_VPORT(esw->dev) :
		       MLX5_MAX_MC_PER_VPORT(esw->dev);

	mac_list = kcalloc(size, ETH_ALEN, GFP_KERNEL);
	if (!mac_list)
		return;

	hash = is_uc ? vport->uc_list : vport->mc_list;

	for_each_l2hash_node(node, tmp, hash, hi) {
		addr = container_of(node, struct vport_addr, node);
		addr->action = MLX5_ACTION_DEL;
	}

	if (!vport->enabled)
		goto out;

	err = mlx5_query_nic_vport_mac_list(esw->dev, vport_num, list_type,
					    mac_list, &size);
	if (err)
		goto out;
	esw_debug(esw->dev, "vport[%d] context update %s list size (%d)\n",
		  vport_num, is_uc ? "UC" : "MC", size);

	for (i = 0; i < size; i++) {
		if (is_uc && !is_valid_ether_addr(mac_list[i]))
			continue;

		if (!is_uc && !is_multicast_ether_addr(mac_list[i]))
			continue;

		addr = l2addr_hash_find(hash, mac_list[i], struct vport_addr);
		if (addr) {
			addr->action = MLX5_ACTION_NONE;
			/* If this mac was previously added because of allmulti
			 * promiscuous rx mode, its now converted to be original
			 * vport mac.
			 */
			if (addr->mc_promisc) {
				struct esw_mc_addr *esw_mc =
					l2addr_hash_find(esw->mc_table,
							 mac_list[i],
							 struct esw_mc_addr);
				if (!esw_mc) {
					esw_warn(esw->dev,
						 "Failed to MAC(%pM) in mcast DB\n",
						 mac_list[i]);
					continue;
				}
				esw_mc->refcnt++;
				addr->mc_promisc = false;
			}
			continue;
		}

		addr = l2addr_hash_add(hash, mac_list[i], struct vport_addr,
				       GFP_KERNEL);
		if (!addr) {
			esw_warn(esw->dev,
				 "Failed to add MAC(%pM) to vport[%d] DB\n",
				 mac_list[i], vport_num);
			continue;
		}
		addr->vport = vport_num;
		addr->action = MLX5_ACTION_ADD;
	}
out:
	kfree(mac_list);
}

/* Sync vport UC/MC list from vport context
 * Must be called after esw_update_vport_addr_list
 */
static void esw_update_vport_mc_promisc(struct mlx5_eswitch *esw, u32 vport_num)
{
	struct mlx5_vport *vport = &esw->vports[vport_num];
	struct l2addr_node *node;
	struct vport_addr *addr;
	struct hlist_head *hash;
	struct hlist_node *tmp;
	int hi;

	hash = vport->mc_list;

	for_each_l2hash_node(node, tmp, esw->mc_table, hi) {
		u8 *mac = node->addr;

		addr = l2addr_hash_find(hash, mac, struct vport_addr);
		if (addr) {
			if (addr->action == MLX5_ACTION_DEL)
				addr->action = MLX5_ACTION_NONE;
			continue;
		}
		addr = l2addr_hash_add(hash, mac, struct vport_addr,
				       GFP_KERNEL);
		if (!addr) {
			esw_warn(esw->dev,
				 "Failed to add allmulti MAC(%pM) to vport[%d] DB\n",
				 mac, vport_num);
			continue;
		}
		addr->vport = vport_num;
		addr->action = MLX5_ACTION_ADD;
		addr->mc_promisc = true;
	}
}

/* Apply vport rx mode to HW FDB table */
static void esw_apply_vport_rx_mode(struct mlx5_eswitch *esw, u32 vport_num,
				    bool promisc, bool mc_promisc)
{
	struct esw_mc_addr *allmulti_addr = esw->mc_promisc;
	struct mlx5_vport *vport = &esw->vports[vport_num];

	if (IS_ERR_OR_NULL(vport->allmulti_rule) != mc_promisc)
		goto promisc;

	if (mc_promisc) {
		vport->allmulti_rule =
				esw_fdb_set_vport_allmulti_rule(esw, vport_num);
		if (!allmulti_addr->uplink_rule)
			allmulti_addr->uplink_rule =
				esw_fdb_set_vport_allmulti_rule(esw,
								UPLINK_VPORT);
		allmulti_addr->refcnt++;
	} else if (vport->allmulti_rule) {
		mlx5_del_flow_rules(vport->allmulti_rule);
		vport->allmulti_rule = NULL;

		if (--allmulti_addr->refcnt > 0)
			goto promisc;

		if (allmulti_addr->uplink_rule)
			mlx5_del_flow_rules(allmulti_addr->uplink_rule);
		allmulti_addr->uplink_rule = NULL;
	}

promisc:
	if (IS_ERR_OR_NULL(vport->promisc_rule) != promisc)
		return;

	if (promisc) {
		vport->promisc_rule = esw_fdb_set_vport_promisc_rule(esw,
								     vport_num);
	} else if (vport->promisc_rule) {
		mlx5_del_flow_rules(vport->promisc_rule);
		vport->promisc_rule = NULL;
	}
}

/* Sync vport rx mode from vport context */
static void esw_update_vport_rx_mode(struct mlx5_eswitch *esw, u32 vport_num)
{
	struct mlx5_vport *vport = &esw->vports[vport_num];
	int promisc_all = 0;
	int promisc_uc = 0;
	int promisc_mc = 0;
	int err;

	err = mlx5_query_nic_vport_promisc(esw->dev,
					   vport_num,
					   &promisc_uc,
					   &promisc_mc,
					   &promisc_all);
	if (err)
		return;
	esw_debug(esw->dev, "vport[%d] context update rx mode promisc_all=%d, all_multi=%d\n",
		  vport_num, promisc_all, promisc_mc);

	if (!vport->info.trusted || !vport->enabled) {
		promisc_uc = 0;
		promisc_mc = 0;
		promisc_all = 0;
	}

	esw_apply_vport_rx_mode(esw, vport_num, promisc_all,
				(promisc_all || promisc_mc));
}

static void esw_vport_change_handle_locked(struct mlx5_vport *vport)
{
	struct mlx5_core_dev *dev = vport->dev;
	struct mlx5_eswitch *esw = dev->priv.eswitch;
	u8 mac[ETH_ALEN];

	mlx5_query_nic_vport_mac_address(dev, vport->vport, mac);
	esw_debug(dev, "vport[%d] Context Changed: perm mac: %pM\n",
		  vport->vport, mac);

	if (vport->enabled_events & UC_ADDR_CHANGE) {
		esw_update_vport_addr_list(esw, vport->vport,
					   MLX5_NVPRT_LIST_TYPE_UC);
		esw_apply_vport_addr_list(esw, vport->vport,
					  MLX5_NVPRT_LIST_TYPE_UC);
	}

	if (vport->enabled_events & MC_ADDR_CHANGE) {
		esw_update_vport_addr_list(esw, vport->vport,
					   MLX5_NVPRT_LIST_TYPE_MC);
	}

	if (vport->enabled_events & PROMISC_CHANGE) {
		esw_update_vport_rx_mode(esw, vport->vport);
		if (!IS_ERR_OR_NULL(vport->allmulti_rule))
			esw_update_vport_mc_promisc(esw, vport->vport);
	}

	if (vport->enabled_events & (PROMISC_CHANGE | MC_ADDR_CHANGE)) {
		esw_apply_vport_addr_list(esw, vport->vport,
					  MLX5_NVPRT_LIST_TYPE_MC);
	}

	esw_debug(esw->dev, "vport[%d] Context Changed: Done\n", vport->vport);
	if (vport->enabled)
		arm_vport_context_events_cmd(dev, vport->vport,
					     vport->enabled_events);
}

static void esw_vport_change_handler(struct work_struct *work)
{
	struct mlx5_vport *vport =
		container_of(work, struct mlx5_vport, vport_change_handler);
	struct mlx5_eswitch *esw = vport->dev->priv.eswitch;

	mutex_lock(&esw->state_lock);
	esw_vport_change_handle_locked(vport);
	mutex_unlock(&esw->state_lock);
}

static int esw_vport_enable_egress_acl(struct mlx5_eswitch *esw,
				       struct mlx5_vport *vport)
{
	int inlen = MLX5_ST_SZ_BYTES(create_flow_group_in);
	struct mlx5_flow_group *vlan_grp = NULL;
	struct mlx5_flow_group *drop_grp = NULL;
	struct mlx5_core_dev *dev = esw->dev;
	struct mlx5_flow_namespace *root_ns;
	struct mlx5_flow_table *acl;
	void *match_criteria;
	u32 *flow_group_in;
	/* The egress acl table contains 2 rules:
	 * 1)Allow traffic with vlan_tag=vst_vlan_id
	 * 2)Drop all other traffic.
	 */
	int table_size = 2;
	int err = 0;

	if (!MLX5_CAP_ESW_EGRESS_ACL(dev, ft_support))
		return -EOPNOTSUPP;

	if (!IS_ERR_OR_NULL(vport->egress.acl))
		return 0;

	esw_debug(dev, "Create vport[%d] egress ACL log_max_size(%d)\n",
		  vport->vport, MLX5_CAP_ESW_EGRESS_ACL(dev, log_max_ft_size));

	root_ns = mlx5_get_flow_namespace(dev, MLX5_FLOW_NAMESPACE_ESW_EGRESS);
	if (!root_ns) {
		esw_warn(dev, "Failed to get E-Switch egress flow namespace\n");
<<<<<<< HEAD
		return -EIO;
=======
		return -EOPNOTSUPP;
>>>>>>> c470abd4
	}

	flow_group_in = mlx5_vzalloc(inlen);
	if (!flow_group_in)
		return -ENOMEM;

	acl = mlx5_create_vport_flow_table(root_ns, 0, table_size, 0, vport->vport);
	if (IS_ERR(acl)) {
		err = PTR_ERR(acl);
		esw_warn(dev, "Failed to create E-Switch vport[%d] egress flow Table, err(%d)\n",
			 vport->vport, err);
		goto out;
	}

	MLX5_SET(create_flow_group_in, flow_group_in, match_criteria_enable, MLX5_MATCH_OUTER_HEADERS);
	match_criteria = MLX5_ADDR_OF(create_flow_group_in, flow_group_in, match_criteria);
	MLX5_SET_TO_ONES(fte_match_param, match_criteria, outer_headers.vlan_tag);
	MLX5_SET_TO_ONES(fte_match_param, match_criteria, outer_headers.first_vid);
	MLX5_SET(create_flow_group_in, flow_group_in, start_flow_index, 0);
	MLX5_SET(create_flow_group_in, flow_group_in, end_flow_index, 0);

	vlan_grp = mlx5_create_flow_group(acl, flow_group_in);
	if (IS_ERR(vlan_grp)) {
		err = PTR_ERR(vlan_grp);
		esw_warn(dev, "Failed to create E-Switch vport[%d] egress allowed vlans flow group, err(%d)\n",
			 vport->vport, err);
		goto out;
	}

	memset(flow_group_in, 0, inlen);
	MLX5_SET(create_flow_group_in, flow_group_in, start_flow_index, 1);
	MLX5_SET(create_flow_group_in, flow_group_in, end_flow_index, 1);
	drop_grp = mlx5_create_flow_group(acl, flow_group_in);
	if (IS_ERR(drop_grp)) {
		err = PTR_ERR(drop_grp);
		esw_warn(dev, "Failed to create E-Switch vport[%d] egress drop flow group, err(%d)\n",
			 vport->vport, err);
		goto out;
	}

	vport->egress.acl = acl;
	vport->egress.drop_grp = drop_grp;
	vport->egress.allowed_vlans_grp = vlan_grp;
out:
	kvfree(flow_group_in);
	if (err && !IS_ERR_OR_NULL(vlan_grp))
		mlx5_destroy_flow_group(vlan_grp);
	if (err && !IS_ERR_OR_NULL(acl))
		mlx5_destroy_flow_table(acl);
	return err;
}

static void esw_vport_cleanup_egress_rules(struct mlx5_eswitch *esw,
					   struct mlx5_vport *vport)
{
	if (!IS_ERR_OR_NULL(vport->egress.allowed_vlan))
		mlx5_del_flow_rules(vport->egress.allowed_vlan);

	if (!IS_ERR_OR_NULL(vport->egress.drop_rule))
		mlx5_del_flow_rules(vport->egress.drop_rule);

	vport->egress.allowed_vlan = NULL;
	vport->egress.drop_rule = NULL;
}

static void esw_vport_disable_egress_acl(struct mlx5_eswitch *esw,
					 struct mlx5_vport *vport)
{
	if (IS_ERR_OR_NULL(vport->egress.acl))
		return;

	esw_debug(esw->dev, "Destroy vport[%d] E-Switch egress ACL\n", vport->vport);

	esw_vport_cleanup_egress_rules(esw, vport);
	mlx5_destroy_flow_group(vport->egress.allowed_vlans_grp);
	mlx5_destroy_flow_group(vport->egress.drop_grp);
	mlx5_destroy_flow_table(vport->egress.acl);
	vport->egress.allowed_vlans_grp = NULL;
	vport->egress.drop_grp = NULL;
	vport->egress.acl = NULL;
}

static int esw_vport_enable_ingress_acl(struct mlx5_eswitch *esw,
					struct mlx5_vport *vport)
{
	int inlen = MLX5_ST_SZ_BYTES(create_flow_group_in);
	struct mlx5_core_dev *dev = esw->dev;
	struct mlx5_flow_namespace *root_ns;
	struct mlx5_flow_table *acl;
	struct mlx5_flow_group *g;
	void *match_criteria;
	u32 *flow_group_in;
	/* The ingress acl table contains 4 groups
	 * (2 active rules at the same time -
	 *      1 allow rule from one of the first 3 groups.
	 *      1 drop rule from the last group):
	 * 1)Allow untagged traffic with smac=original mac.
	 * 2)Allow untagged traffic.
	 * 3)Allow traffic with smac=original mac.
	 * 4)Drop all other traffic.
	 */
	int table_size = 4;
	int err = 0;

	if (!MLX5_CAP_ESW_INGRESS_ACL(dev, ft_support))
		return -EOPNOTSUPP;

	if (!IS_ERR_OR_NULL(vport->ingress.acl))
		return 0;

	esw_debug(dev, "Create vport[%d] ingress ACL log_max_size(%d)\n",
		  vport->vport, MLX5_CAP_ESW_INGRESS_ACL(dev, log_max_ft_size));

	root_ns = mlx5_get_flow_namespace(dev, MLX5_FLOW_NAMESPACE_ESW_INGRESS);
	if (!root_ns) {
		esw_warn(dev, "Failed to get E-Switch ingress flow namespace\n");
<<<<<<< HEAD
		return -EIO;
=======
		return -EOPNOTSUPP;
>>>>>>> c470abd4
	}

	flow_group_in = mlx5_vzalloc(inlen);
	if (!flow_group_in)
		return -ENOMEM;

	acl = mlx5_create_vport_flow_table(root_ns, 0, table_size, 0, vport->vport);
	if (IS_ERR(acl)) {
		err = PTR_ERR(acl);
		esw_warn(dev, "Failed to create E-Switch vport[%d] ingress flow Table, err(%d)\n",
			 vport->vport, err);
		goto out;
	}
	vport->ingress.acl = acl;

	match_criteria = MLX5_ADDR_OF(create_flow_group_in, flow_group_in, match_criteria);

	MLX5_SET(create_flow_group_in, flow_group_in, match_criteria_enable, MLX5_MATCH_OUTER_HEADERS);
	MLX5_SET_TO_ONES(fte_match_param, match_criteria, outer_headers.vlan_tag);
	MLX5_SET_TO_ONES(fte_match_param, match_criteria, outer_headers.smac_47_16);
	MLX5_SET_TO_ONES(fte_match_param, match_criteria, outer_headers.smac_15_0);
	MLX5_SET(create_flow_group_in, flow_group_in, start_flow_index, 0);
	MLX5_SET(create_flow_group_in, flow_group_in, end_flow_index, 0);

	g = mlx5_create_flow_group(acl, flow_group_in);
	if (IS_ERR(g)) {
		err = PTR_ERR(g);
		esw_warn(dev, "Failed to create E-Switch vport[%d] ingress untagged spoofchk flow group, err(%d)\n",
			 vport->vport, err);
		goto out;
	}
	vport->ingress.allow_untagged_spoofchk_grp = g;

	memset(flow_group_in, 0, inlen);
	MLX5_SET(create_flow_group_in, flow_group_in, match_criteria_enable, MLX5_MATCH_OUTER_HEADERS);
	MLX5_SET_TO_ONES(fte_match_param, match_criteria, outer_headers.vlan_tag);
	MLX5_SET(create_flow_group_in, flow_group_in, start_flow_index, 1);
	MLX5_SET(create_flow_group_in, flow_group_in, end_flow_index, 1);

	g = mlx5_create_flow_group(acl, flow_group_in);
	if (IS_ERR(g)) {
		err = PTR_ERR(g);
		esw_warn(dev, "Failed to create E-Switch vport[%d] ingress untagged flow group, err(%d)\n",
			 vport->vport, err);
		goto out;
	}
	vport->ingress.allow_untagged_only_grp = g;

	memset(flow_group_in, 0, inlen);
	MLX5_SET(create_flow_group_in, flow_group_in, match_criteria_enable, MLX5_MATCH_OUTER_HEADERS);
	MLX5_SET_TO_ONES(fte_match_param, match_criteria, outer_headers.smac_47_16);
	MLX5_SET_TO_ONES(fte_match_param, match_criteria, outer_headers.smac_15_0);
	MLX5_SET(create_flow_group_in, flow_group_in, start_flow_index, 2);
	MLX5_SET(create_flow_group_in, flow_group_in, end_flow_index, 2);

	g = mlx5_create_flow_group(acl, flow_group_in);
	if (IS_ERR(g)) {
		err = PTR_ERR(g);
		esw_warn(dev, "Failed to create E-Switch vport[%d] ingress spoofchk flow group, err(%d)\n",
			 vport->vport, err);
		goto out;
	}
	vport->ingress.allow_spoofchk_only_grp = g;

	memset(flow_group_in, 0, inlen);
	MLX5_SET(create_flow_group_in, flow_group_in, start_flow_index, 3);
	MLX5_SET(create_flow_group_in, flow_group_in, end_flow_index, 3);

	g = mlx5_create_flow_group(acl, flow_group_in);
	if (IS_ERR(g)) {
		err = PTR_ERR(g);
		esw_warn(dev, "Failed to create E-Switch vport[%d] ingress drop flow group, err(%d)\n",
			 vport->vport, err);
		goto out;
	}
	vport->ingress.drop_grp = g;

out:
	if (err) {
		if (!IS_ERR_OR_NULL(vport->ingress.allow_spoofchk_only_grp))
			mlx5_destroy_flow_group(
					vport->ingress.allow_spoofchk_only_grp);
		if (!IS_ERR_OR_NULL(vport->ingress.allow_untagged_only_grp))
			mlx5_destroy_flow_group(
					vport->ingress.allow_untagged_only_grp);
		if (!IS_ERR_OR_NULL(vport->ingress.allow_untagged_spoofchk_grp))
			mlx5_destroy_flow_group(
				vport->ingress.allow_untagged_spoofchk_grp);
		if (!IS_ERR_OR_NULL(vport->ingress.acl))
			mlx5_destroy_flow_table(vport->ingress.acl);
	}

	kvfree(flow_group_in);
	return err;
}

static void esw_vport_cleanup_ingress_rules(struct mlx5_eswitch *esw,
					    struct mlx5_vport *vport)
{
	if (!IS_ERR_OR_NULL(vport->ingress.drop_rule))
		mlx5_del_flow_rules(vport->ingress.drop_rule);

	if (!IS_ERR_OR_NULL(vport->ingress.allow_rule))
		mlx5_del_flow_rules(vport->ingress.allow_rule);

	vport->ingress.drop_rule = NULL;
	vport->ingress.allow_rule = NULL;
}

static void esw_vport_disable_ingress_acl(struct mlx5_eswitch *esw,
					  struct mlx5_vport *vport)
{
	if (IS_ERR_OR_NULL(vport->ingress.acl))
		return;

	esw_debug(esw->dev, "Destroy vport[%d] E-Switch ingress ACL\n", vport->vport);

	esw_vport_cleanup_ingress_rules(esw, vport);
	mlx5_destroy_flow_group(vport->ingress.allow_spoofchk_only_grp);
	mlx5_destroy_flow_group(vport->ingress.allow_untagged_only_grp);
	mlx5_destroy_flow_group(vport->ingress.allow_untagged_spoofchk_grp);
	mlx5_destroy_flow_group(vport->ingress.drop_grp);
	mlx5_destroy_flow_table(vport->ingress.acl);
	vport->ingress.acl = NULL;
	vport->ingress.drop_grp = NULL;
	vport->ingress.allow_spoofchk_only_grp = NULL;
	vport->ingress.allow_untagged_only_grp = NULL;
	vport->ingress.allow_untagged_spoofchk_grp = NULL;
}

static int esw_vport_ingress_config(struct mlx5_eswitch *esw,
				    struct mlx5_vport *vport)
{
	struct mlx5_flow_act flow_act = {0};
	struct mlx5_flow_spec *spec;
	int err = 0;
	u8 *smac_v;

	if (vport->info.spoofchk && !is_valid_ether_addr(vport->info.mac)) {
		mlx5_core_warn(esw->dev,
			       "vport[%d] configure ingress rules failed, illegal mac with spoofchk\n",
			       vport->vport);
		return -EPERM;

	}

	esw_vport_cleanup_ingress_rules(esw, vport);

	if (!vport->info.vlan && !vport->info.qos && !vport->info.spoofchk) {
		esw_vport_disable_ingress_acl(esw, vport);
		return 0;
	}

	err = esw_vport_enable_ingress_acl(esw, vport);
	if (err) {
		mlx5_core_warn(esw->dev,
			       "failed to enable ingress acl (%d) on vport[%d]\n",
			       err, vport->vport);
		return err;
	}

	esw_debug(esw->dev,
		  "vport[%d] configure ingress rules, vlan(%d) qos(%d)\n",
		  vport->vport, vport->info.vlan, vport->info.qos);

	spec = mlx5_vzalloc(sizeof(*spec));
	if (!spec) {
		err = -ENOMEM;
		esw_warn(esw->dev, "vport[%d] configure ingress rules failed, err(%d)\n",
			 vport->vport, err);
		goto out;
	}

	if (vport->info.vlan || vport->info.qos)
		MLX5_SET_TO_ONES(fte_match_param, spec->match_criteria, outer_headers.vlan_tag);

	if (vport->info.spoofchk) {
		MLX5_SET_TO_ONES(fte_match_param, spec->match_criteria, outer_headers.smac_47_16);
		MLX5_SET_TO_ONES(fte_match_param, spec->match_criteria, outer_headers.smac_15_0);
		smac_v = MLX5_ADDR_OF(fte_match_param,
				      spec->match_value,
				      outer_headers.smac_47_16);
		ether_addr_copy(smac_v, vport->info.mac);
	}

	spec->match_criteria_enable = MLX5_MATCH_OUTER_HEADERS;
	flow_act.action = MLX5_FLOW_CONTEXT_ACTION_ALLOW;
	vport->ingress.allow_rule =
		mlx5_add_flow_rules(vport->ingress.acl, spec,
				    &flow_act, NULL, 0);
	if (IS_ERR(vport->ingress.allow_rule)) {
		err = PTR_ERR(vport->ingress.allow_rule);
		esw_warn(esw->dev,
			 "vport[%d] configure ingress allow rule, err(%d)\n",
			 vport->vport, err);
		vport->ingress.allow_rule = NULL;
		goto out;
	}

	memset(spec, 0, sizeof(*spec));
	flow_act.action = MLX5_FLOW_CONTEXT_ACTION_DROP;
	vport->ingress.drop_rule =
		mlx5_add_flow_rules(vport->ingress.acl, spec,
				    &flow_act, NULL, 0);
	if (IS_ERR(vport->ingress.drop_rule)) {
		err = PTR_ERR(vport->ingress.drop_rule);
		esw_warn(esw->dev,
			 "vport[%d] configure ingress drop rule, err(%d)\n",
			 vport->vport, err);
		vport->ingress.drop_rule = NULL;
		goto out;
	}

out:
	if (err)
		esw_vport_cleanup_ingress_rules(esw, vport);
	kvfree(spec);
	return err;
}

static int esw_vport_egress_config(struct mlx5_eswitch *esw,
				   struct mlx5_vport *vport)
{
	struct mlx5_flow_act flow_act = {0};
	struct mlx5_flow_spec *spec;
	int err = 0;

	esw_vport_cleanup_egress_rules(esw, vport);

	if (!vport->info.vlan && !vport->info.qos) {
		esw_vport_disable_egress_acl(esw, vport);
		return 0;
	}

	err = esw_vport_enable_egress_acl(esw, vport);
	if (err) {
		mlx5_core_warn(esw->dev,
			       "failed to enable egress acl (%d) on vport[%d]\n",
			       err, vport->vport);
		return err;
	}

	esw_debug(esw->dev,
		  "vport[%d] configure egress rules, vlan(%d) qos(%d)\n",
		  vport->vport, vport->info.vlan, vport->info.qos);

	spec = mlx5_vzalloc(sizeof(*spec));
	if (!spec) {
		err = -ENOMEM;
		esw_warn(esw->dev, "vport[%d] configure egress rules failed, err(%d)\n",
			 vport->vport, err);
		goto out;
	}

	/* Allowed vlan rule */
	MLX5_SET_TO_ONES(fte_match_param, spec->match_criteria, outer_headers.vlan_tag);
	MLX5_SET_TO_ONES(fte_match_param, spec->match_value, outer_headers.vlan_tag);
	MLX5_SET_TO_ONES(fte_match_param, spec->match_criteria, outer_headers.first_vid);
	MLX5_SET(fte_match_param, spec->match_value, outer_headers.first_vid, vport->info.vlan);

	spec->match_criteria_enable = MLX5_MATCH_OUTER_HEADERS;
	flow_act.action = MLX5_FLOW_CONTEXT_ACTION_ALLOW;
	vport->egress.allowed_vlan =
		mlx5_add_flow_rules(vport->egress.acl, spec,
				    &flow_act, NULL, 0);
	if (IS_ERR(vport->egress.allowed_vlan)) {
		err = PTR_ERR(vport->egress.allowed_vlan);
		esw_warn(esw->dev,
			 "vport[%d] configure egress allowed vlan rule failed, err(%d)\n",
			 vport->vport, err);
		vport->egress.allowed_vlan = NULL;
		goto out;
	}

	/* Drop others rule (star rule) */
	memset(spec, 0, sizeof(*spec));
	flow_act.action = MLX5_FLOW_CONTEXT_ACTION_DROP;
	vport->egress.drop_rule =
		mlx5_add_flow_rules(vport->egress.acl, spec,
				    &flow_act, NULL, 0);
	if (IS_ERR(vport->egress.drop_rule)) {
		err = PTR_ERR(vport->egress.drop_rule);
		esw_warn(esw->dev,
			 "vport[%d] configure egress drop rule failed, err(%d)\n",
			 vport->vport, err);
		vport->egress.drop_rule = NULL;
	}
out:
	kvfree(spec);
	return err;
}

/* Vport QoS management */
static int esw_create_tsar(struct mlx5_eswitch *esw)
{
	u32 tsar_ctx[MLX5_ST_SZ_DW(scheduling_context)] = {0};
	struct mlx5_core_dev *dev = esw->dev;
	int err;

	if (!MLX5_CAP_GEN(dev, qos) || !MLX5_CAP_QOS(dev, esw_scheduling))
		return 0;

	if (esw->qos.enabled)
		return -EEXIST;

	err = mlx5_create_scheduling_element_cmd(dev,
						 SCHEDULING_HIERARCHY_E_SWITCH,
						 &tsar_ctx,
						 &esw->qos.root_tsar_id);
	if (err) {
		esw_warn(esw->dev, "E-Switch create TSAR failed (%d)\n", err);
		return err;
	}

	esw->qos.enabled = true;
	return 0;
}

static void esw_destroy_tsar(struct mlx5_eswitch *esw)
{
	int err;

	if (!esw->qos.enabled)
		return;

	err = mlx5_destroy_scheduling_element_cmd(esw->dev,
						  SCHEDULING_HIERARCHY_E_SWITCH,
						  esw->qos.root_tsar_id);
	if (err)
		esw_warn(esw->dev, "E-Switch destroy TSAR failed (%d)\n", err);

	esw->qos.enabled = false;
}

static int esw_vport_enable_qos(struct mlx5_eswitch *esw, int vport_num,
				u32 initial_max_rate)
{
	u32 sched_ctx[MLX5_ST_SZ_DW(scheduling_context)] = {0};
	struct mlx5_vport *vport = &esw->vports[vport_num];
	struct mlx5_core_dev *dev = esw->dev;
	void *vport_elem;
	int err = 0;

	if (!esw->qos.enabled || !MLX5_CAP_GEN(dev, qos) ||
	    !MLX5_CAP_QOS(dev, esw_scheduling))
		return 0;

	if (vport->qos.enabled)
		return -EEXIST;

	MLX5_SET(scheduling_context, &sched_ctx, element_type,
		 SCHEDULING_CONTEXT_ELEMENT_TYPE_VPORT);
	vport_elem = MLX5_ADDR_OF(scheduling_context, &sched_ctx,
				  element_attributes);
	MLX5_SET(vport_element, vport_elem, vport_number, vport_num);
	MLX5_SET(scheduling_context, &sched_ctx, parent_element_id,
		 esw->qos.root_tsar_id);
	MLX5_SET(scheduling_context, &sched_ctx, max_average_bw,
		 initial_max_rate);

	err = mlx5_create_scheduling_element_cmd(dev,
						 SCHEDULING_HIERARCHY_E_SWITCH,
						 &sched_ctx,
						 &vport->qos.esw_tsar_ix);
	if (err) {
		esw_warn(esw->dev, "E-Switch create TSAR vport element failed (vport=%d,err=%d)\n",
			 vport_num, err);
		return err;
	}

	vport->qos.enabled = true;
	return 0;
}

static void esw_vport_disable_qos(struct mlx5_eswitch *esw, int vport_num)
{
	struct mlx5_vport *vport = &esw->vports[vport_num];
	int err = 0;

	if (!vport->qos.enabled)
		return;

	err = mlx5_destroy_scheduling_element_cmd(esw->dev,
						  SCHEDULING_HIERARCHY_E_SWITCH,
						  vport->qos.esw_tsar_ix);
	if (err)
		esw_warn(esw->dev, "E-Switch destroy TSAR vport element failed (vport=%d,err=%d)\n",
			 vport_num, err);

	vport->qos.enabled = false;
}

static int esw_vport_qos_config(struct mlx5_eswitch *esw, int vport_num,
				u32 max_rate)
{
	u32 sched_ctx[MLX5_ST_SZ_DW(scheduling_context)] = {0};
	struct mlx5_vport *vport = &esw->vports[vport_num];
	struct mlx5_core_dev *dev = esw->dev;
	void *vport_elem;
	u32 bitmask = 0;
	int err = 0;

	if (!MLX5_CAP_GEN(dev, qos) || !MLX5_CAP_QOS(dev, esw_scheduling))
		return -EOPNOTSUPP;

	if (!vport->qos.enabled)
		return -EIO;

	MLX5_SET(scheduling_context, &sched_ctx, element_type,
		 SCHEDULING_CONTEXT_ELEMENT_TYPE_VPORT);
	vport_elem = MLX5_ADDR_OF(scheduling_context, &sched_ctx,
				  element_attributes);
	MLX5_SET(vport_element, vport_elem, vport_number, vport_num);
	MLX5_SET(scheduling_context, &sched_ctx, parent_element_id,
		 esw->qos.root_tsar_id);
	MLX5_SET(scheduling_context, &sched_ctx, max_average_bw,
		 max_rate);
	bitmask |= MODIFY_SCHEDULING_ELEMENT_IN_MODIFY_BITMASK_MAX_AVERAGE_BW;

	err = mlx5_modify_scheduling_element_cmd(dev,
						 SCHEDULING_HIERARCHY_E_SWITCH,
						 &sched_ctx,
						 vport->qos.esw_tsar_ix,
						 bitmask);
	if (err) {
		esw_warn(esw->dev, "E-Switch modify TSAR vport element failed (vport=%d,err=%d)\n",
			 vport_num, err);
		return err;
	}

	return 0;
}

static void node_guid_gen_from_mac(u64 *node_guid, u8 mac[ETH_ALEN])
{
	((u8 *)node_guid)[7] = mac[0];
	((u8 *)node_guid)[6] = mac[1];
	((u8 *)node_guid)[5] = mac[2];
	((u8 *)node_guid)[4] = 0xff;
	((u8 *)node_guid)[3] = 0xfe;
	((u8 *)node_guid)[2] = mac[3];
	((u8 *)node_guid)[1] = mac[4];
	((u8 *)node_guid)[0] = mac[5];
}

static void esw_apply_vport_conf(struct mlx5_eswitch *esw,
				 struct mlx5_vport *vport)
{
	int vport_num = vport->vport;

	if (!vport_num)
		return;

	mlx5_modify_vport_admin_state(esw->dev,
				      MLX5_QUERY_VPORT_STATE_IN_OP_MOD_ESW_VPORT,
				      vport_num,
				      vport->info.link_state);
	mlx5_modify_nic_vport_mac_address(esw->dev, vport_num, vport->info.mac);
	mlx5_modify_nic_vport_node_guid(esw->dev, vport_num, vport->info.node_guid);
	modify_esw_vport_cvlan(esw->dev, vport_num, vport->info.vlan, vport->info.qos,
			       (vport->info.vlan || vport->info.qos));

	/* Only legacy mode needs ACLs */
	if (esw->mode == SRIOV_LEGACY) {
		esw_vport_ingress_config(esw, vport);
		esw_vport_egress_config(esw, vport);
	}
}

static void esw_enable_vport(struct mlx5_eswitch *esw, int vport_num,
			     int enable_events)
{
	struct mlx5_vport *vport = &esw->vports[vport_num];

	mutex_lock(&esw->state_lock);
	WARN_ON(vport->enabled);

	esw_debug(esw->dev, "Enabling VPORT(%d)\n", vport_num);

	/* Restore old vport configuration */
	esw_apply_vport_conf(esw, vport);

	/* Attach vport to the eswitch rate limiter */
	if (esw_vport_enable_qos(esw, vport_num, vport->info.max_rate))
		esw_warn(esw->dev, "Failed to attach vport %d to eswitch rate limiter", vport_num);

	/* Sync with current vport context */
	vport->enabled_events = enable_events;
	vport->enabled = true;

	/* only PF is trusted by default */
	if (!vport_num)
		vport->info.trusted = true;

	esw_vport_change_handle_locked(vport);

	esw->enabled_vports++;
	esw_debug(esw->dev, "Enabled VPORT(%d)\n", vport_num);
	mutex_unlock(&esw->state_lock);
}

static void esw_disable_vport(struct mlx5_eswitch *esw, int vport_num)
{
	struct mlx5_vport *vport = &esw->vports[vport_num];

	if (!vport->enabled)
		return;

	esw_debug(esw->dev, "Disabling vport(%d)\n", vport_num);
	/* Mark this vport as disabled to discard new events */
	vport->enabled = false;

	synchronize_irq(mlx5_get_msix_vec(esw->dev, MLX5_EQ_VEC_ASYNC));
	/* Wait for current already scheduled events to complete */
	flush_workqueue(esw->work_queue);
	/* Disable events from this vport */
	arm_vport_context_events_cmd(esw->dev, vport->vport, 0);
	mutex_lock(&esw->state_lock);
	/* We don't assume VFs will cleanup after themselves.
	 * Calling vport change handler while vport is disabled will cleanup
	 * the vport resources.
	 */
	esw_vport_change_handle_locked(vport);
	vport->enabled_events = 0;
	esw_vport_disable_qos(esw, vport_num);
	if (vport_num && esw->mode == SRIOV_LEGACY) {
		mlx5_modify_vport_admin_state(esw->dev,
					      MLX5_QUERY_VPORT_STATE_IN_OP_MOD_ESW_VPORT,
					      vport_num,
					      MLX5_ESW_VPORT_ADMIN_STATE_DOWN);
		esw_vport_disable_egress_acl(esw, vport);
		esw_vport_disable_ingress_acl(esw, vport);
	}
	esw->enabled_vports--;
	mutex_unlock(&esw->state_lock);
}

/* Public E-Switch API */
int mlx5_eswitch_enable_sriov(struct mlx5_eswitch *esw, int nvfs, int mode)
{
	int err;
	int i, enabled_events;

	if (!esw || !MLX5_CAP_GEN(esw->dev, vport_group_manager) ||
	    MLX5_CAP_GEN(esw->dev, port_type) != MLX5_CAP_PORT_TYPE_ETH)
		return 0;

	if (!MLX5_CAP_GEN(esw->dev, eswitch_flow_table) ||
	    !MLX5_CAP_ESW_FLOWTABLE_FDB(esw->dev, ft_support)) {
		esw_warn(esw->dev, "E-Switch FDB is not supported, aborting ...\n");
		return -EOPNOTSUPP;
	}

	if (!MLX5_CAP_ESW_INGRESS_ACL(esw->dev, ft_support))
		esw_warn(esw->dev, "E-Switch ingress ACL is not supported by FW\n");

	if (!MLX5_CAP_ESW_EGRESS_ACL(esw->dev, ft_support))
		esw_warn(esw->dev, "E-Switch engress ACL is not supported by FW\n");

	esw_info(esw->dev, "E-Switch enable SRIOV: nvfs(%d) mode (%d)\n", nvfs, mode);
	esw->mode = mode;
	esw_disable_vport(esw, 0);

	if (mode == SRIOV_LEGACY)
		err = esw_create_legacy_fdb_table(esw, nvfs + 1);
	else
		err = esw_offloads_init(esw, nvfs + 1);
	if (err)
		goto abort;

	err = esw_create_tsar(esw);
	if (err)
		esw_warn(esw->dev, "Failed to create eswitch TSAR");

	enabled_events = (mode == SRIOV_LEGACY) ? SRIOV_VPORT_EVENTS : UC_ADDR_CHANGE;
	for (i = 0; i <= nvfs; i++)
		esw_enable_vport(esw, i, enabled_events);

	esw_info(esw->dev, "SRIOV enabled: active vports(%d)\n",
		 esw->enabled_vports);
	return 0;

abort:
	esw_enable_vport(esw, 0, UC_ADDR_CHANGE);
	esw->mode = SRIOV_NONE;
	return err;
}

void mlx5_eswitch_disable_sriov(struct mlx5_eswitch *esw)
{
	struct esw_mc_addr *mc_promisc;
	int nvports;
	int i;

	if (!esw || !MLX5_CAP_GEN(esw->dev, vport_group_manager) ||
	    MLX5_CAP_GEN(esw->dev, port_type) != MLX5_CAP_PORT_TYPE_ETH)
		return;

	esw_info(esw->dev, "disable SRIOV: active vports(%d) mode(%d)\n",
		 esw->enabled_vports, esw->mode);

	mc_promisc = esw->mc_promisc;
	nvports = esw->enabled_vports;

	for (i = 0; i < esw->total_vports; i++)
		esw_disable_vport(esw, i);

	if (mc_promisc && mc_promisc->uplink_rule)
		mlx5_del_flow_rules(mc_promisc->uplink_rule);

	esw_destroy_tsar(esw);

	if (esw->mode == SRIOV_LEGACY)
		esw_destroy_legacy_fdb_table(esw);
	else if (esw->mode == SRIOV_OFFLOADS)
		esw_offloads_cleanup(esw, nvports);

	esw->mode = SRIOV_NONE;
	/* VPORT 0 (PF) must be enabled back with non-sriov configuration */
	esw_enable_vport(esw, 0, UC_ADDR_CHANGE);
}

void mlx5_eswitch_attach(struct mlx5_eswitch *esw)
{
	if (!esw || !MLX5_CAP_GEN(esw->dev, vport_group_manager) ||
	    MLX5_CAP_GEN(esw->dev, port_type) != MLX5_CAP_PORT_TYPE_ETH)
		return;

	esw_enable_vport(esw, 0, UC_ADDR_CHANGE);
	/* VF Vports will be enabled when SRIOV is enabled */
}

void mlx5_eswitch_detach(struct mlx5_eswitch *esw)
{
	if (!esw || !MLX5_CAP_GEN(esw->dev, vport_group_manager) ||
	    MLX5_CAP_GEN(esw->dev, port_type) != MLX5_CAP_PORT_TYPE_ETH)
		return;

	esw_disable_vport(esw, 0);
}

int mlx5_eswitch_init(struct mlx5_core_dev *dev)
{
	int l2_table_size = 1 << MLX5_CAP_GEN(dev, log_max_l2_table);
	int total_vports = MLX5_TOTAL_VPORTS(dev);
	struct esw_mc_addr *mc_promisc;
	struct mlx5_eswitch *esw;
	int vport_num;
	int err;

	if (!MLX5_CAP_GEN(dev, vport_group_manager) ||
	    MLX5_CAP_GEN(dev, port_type) != MLX5_CAP_PORT_TYPE_ETH)
		return 0;

	esw_info(dev,
		 "Total vports %d, l2 table size(%d), per vport: max uc(%d) max mc(%d)\n",
		 total_vports, l2_table_size,
		 MLX5_MAX_UC_PER_VPORT(dev),
		 MLX5_MAX_MC_PER_VPORT(dev));

	esw = kzalloc(sizeof(*esw), GFP_KERNEL);
	if (!esw)
		return -ENOMEM;

	esw->dev = dev;

	esw->l2_table.bitmap = kcalloc(BITS_TO_LONGS(l2_table_size),
				   sizeof(uintptr_t), GFP_KERNEL);
	if (!esw->l2_table.bitmap) {
		err = -ENOMEM;
		goto abort;
	}
	esw->l2_table.size = l2_table_size;

	mc_promisc = kzalloc(sizeof(*mc_promisc), GFP_KERNEL);
	if (!mc_promisc) {
		err = -ENOMEM;
		goto abort;
	}
	esw->mc_promisc = mc_promisc;

	esw->work_queue = create_singlethread_workqueue("mlx5_esw_wq");
	if (!esw->work_queue) {
		err = -ENOMEM;
		goto abort;
	}

	esw->vports = kcalloc(total_vports, sizeof(struct mlx5_vport),
			      GFP_KERNEL);
	if (!esw->vports) {
		err = -ENOMEM;
		goto abort;
	}

	esw->offloads.vport_reps =
		kzalloc(total_vports * sizeof(struct mlx5_eswitch_rep),
			GFP_KERNEL);
	if (!esw->offloads.vport_reps) {
		err = -ENOMEM;
		goto abort;
	}

	hash_init(esw->offloads.encap_tbl);
	mutex_init(&esw->state_lock);

	for (vport_num = 0; vport_num < total_vports; vport_num++) {
		struct mlx5_vport *vport = &esw->vports[vport_num];

		vport->vport = vport_num;
		vport->info.link_state = MLX5_ESW_VPORT_ADMIN_STATE_AUTO;
		vport->dev = dev;
		INIT_WORK(&vport->vport_change_handler,
			  esw_vport_change_handler);
	}

	esw->total_vports = total_vports;
	esw->enabled_vports = 0;
	esw->mode = SRIOV_NONE;
	esw->offloads.inline_mode = MLX5_INLINE_MODE_NONE;

	dev->priv.eswitch = esw;
	return 0;
abort:
	if (esw->work_queue)
		destroy_workqueue(esw->work_queue);
	kfree(esw->l2_table.bitmap);
	kfree(esw->vports);
	kfree(esw->offloads.vport_reps);
	kfree(esw);
	return err;
}

void mlx5_eswitch_cleanup(struct mlx5_eswitch *esw)
{
	if (!esw || !MLX5_CAP_GEN(esw->dev, vport_group_manager) ||
	    MLX5_CAP_GEN(esw->dev, port_type) != MLX5_CAP_PORT_TYPE_ETH)
		return;

	esw_info(esw->dev, "cleanup\n");

	esw->dev->priv.eswitch = NULL;
	destroy_workqueue(esw->work_queue);
	kfree(esw->l2_table.bitmap);
	kfree(esw->mc_promisc);
	kfree(esw->offloads.vport_reps);
	kfree(esw->vports);
	kfree(esw);
}

void mlx5_eswitch_vport_event(struct mlx5_eswitch *esw, struct mlx5_eqe *eqe)
{
	struct mlx5_eqe_vport_change *vc_eqe = &eqe->data.vport_change;
	u16 vport_num = be16_to_cpu(vc_eqe->vport_num);
	struct mlx5_vport *vport;

	if (!esw) {
		pr_warn("MLX5 E-Switch: vport %d got an event while eswitch is not initialized\n",
			vport_num);
		return;
	}

	vport = &esw->vports[vport_num];
	if (vport->enabled)
		queue_work(esw->work_queue, &vport->vport_change_handler);
}

/* Vport Administration */
#define ESW_ALLOWED(esw) \
	(esw && MLX5_CAP_GEN(esw->dev, vport_group_manager) && mlx5_core_is_pf(esw->dev))
#define LEGAL_VPORT(esw, vport) (vport >= 0 && vport < esw->total_vports)

int mlx5_eswitch_set_vport_mac(struct mlx5_eswitch *esw,
			       int vport, u8 mac[ETH_ALEN])
{
	struct mlx5_vport *evport;
	u64 node_guid;
	int err = 0;

	if (!ESW_ALLOWED(esw))
		return -EPERM;
	if (!LEGAL_VPORT(esw, vport) || is_multicast_ether_addr(mac))
		return -EINVAL;

	mutex_lock(&esw->state_lock);
	evport = &esw->vports[vport];

	if (evport->info.spoofchk && !is_valid_ether_addr(mac)) {
		mlx5_core_warn(esw->dev,
			       "MAC invalidation is not allowed when spoofchk is on, vport(%d)\n",
			       vport);
		err = -EPERM;
		goto unlock;
	}

	err = mlx5_modify_nic_vport_mac_address(esw->dev, vport, mac);
	if (err) {
		mlx5_core_warn(esw->dev,
			       "Failed to mlx5_modify_nic_vport_mac vport(%d) err=(%d)\n",
			       vport, err);
		goto unlock;
	}

	node_guid_gen_from_mac(&node_guid, mac);
	err = mlx5_modify_nic_vport_node_guid(esw->dev, vport, node_guid);
	if (err)
		mlx5_core_warn(esw->dev,
			       "Failed to set vport %d node guid, err = %d. RDMA_CM will not function properly for this VF.\n",
			       vport, err);

	ether_addr_copy(evport->info.mac, mac);
	evport->info.node_guid = node_guid;
	if (evport->enabled && esw->mode == SRIOV_LEGACY)
		err = esw_vport_ingress_config(esw, evport);

unlock:
	mutex_unlock(&esw->state_lock);
	return err;
}

int mlx5_eswitch_set_vport_state(struct mlx5_eswitch *esw,
				 int vport, int link_state)
{
	struct mlx5_vport *evport;
	int err = 0;

	if (!ESW_ALLOWED(esw))
		return -EPERM;
	if (!LEGAL_VPORT(esw, vport))
		return -EINVAL;

	mutex_lock(&esw->state_lock);
	evport = &esw->vports[vport];

	err = mlx5_modify_vport_admin_state(esw->dev,
					    MLX5_QUERY_VPORT_STATE_IN_OP_MOD_ESW_VPORT,
					    vport, link_state);
	if (err) {
		mlx5_core_warn(esw->dev,
			       "Failed to set vport %d link state, err = %d",
			       vport, err);
		goto unlock;
	}

	evport->info.link_state = link_state;

unlock:
	mutex_unlock(&esw->state_lock);
	return 0;
}

int mlx5_eswitch_get_vport_config(struct mlx5_eswitch *esw,
				  int vport, struct ifla_vf_info *ivi)
{
	struct mlx5_vport *evport;

	if (!ESW_ALLOWED(esw))
		return -EPERM;
	if (!LEGAL_VPORT(esw, vport))
		return -EINVAL;

	evport = &esw->vports[vport];

	memset(ivi, 0, sizeof(*ivi));
	ivi->vf = vport - 1;

	mutex_lock(&esw->state_lock);
	ether_addr_copy(ivi->mac, evport->info.mac);
	ivi->linkstate = evport->info.link_state;
	ivi->vlan = evport->info.vlan;
	ivi->qos = evport->info.qos;
	ivi->spoofchk = evport->info.spoofchk;
	ivi->trusted = evport->info.trusted;
	ivi->max_tx_rate = evport->info.max_rate;
	mutex_unlock(&esw->state_lock);

	return 0;
}

int __mlx5_eswitch_set_vport_vlan(struct mlx5_eswitch *esw,
				  int vport, u16 vlan, u8 qos, u8 set_flags)
{
	struct mlx5_vport *evport;
	int err = 0;

	if (!ESW_ALLOWED(esw))
		return -EPERM;
	if (!LEGAL_VPORT(esw, vport) || (vlan > 4095) || (qos > 7))
		return -EINVAL;

	mutex_lock(&esw->state_lock);
	evport = &esw->vports[vport];

	err = modify_esw_vport_cvlan(esw->dev, vport, vlan, qos, set_flags);
	if (err)
		goto unlock;

	evport->info.vlan = vlan;
	evport->info.qos = qos;
	if (evport->enabled && esw->mode == SRIOV_LEGACY) {
		err = esw_vport_ingress_config(esw, evport);
		if (err)
			goto unlock;
		err = esw_vport_egress_config(esw, evport);
	}

unlock:
	mutex_unlock(&esw->state_lock);
	return err;
}

int mlx5_eswitch_set_vport_vlan(struct mlx5_eswitch *esw,
				int vport, u16 vlan, u8 qos)
{
	u8 set_flags = 0;

	if (vlan || qos)
		set_flags = SET_VLAN_STRIP | SET_VLAN_INSERT;

	return __mlx5_eswitch_set_vport_vlan(esw, vport, vlan, qos, set_flags);
}

int mlx5_eswitch_set_vport_spoofchk(struct mlx5_eswitch *esw,
				    int vport, bool spoofchk)
{
	struct mlx5_vport *evport;
	bool pschk;
	int err = 0;

	if (!ESW_ALLOWED(esw))
		return -EPERM;
	if (!LEGAL_VPORT(esw, vport))
		return -EINVAL;

	mutex_lock(&esw->state_lock);
	evport = &esw->vports[vport];
	pschk = evport->info.spoofchk;
	evport->info.spoofchk = spoofchk;
	if (evport->enabled && esw->mode == SRIOV_LEGACY)
		err = esw_vport_ingress_config(esw, evport);
	if (err)
		evport->info.spoofchk = pschk;
	mutex_unlock(&esw->state_lock);

	return err;
}

int mlx5_eswitch_set_vport_trust(struct mlx5_eswitch *esw,
				 int vport, bool setting)
{
	struct mlx5_vport *evport;

	if (!ESW_ALLOWED(esw))
		return -EPERM;
	if (!LEGAL_VPORT(esw, vport))
		return -EINVAL;

	mutex_lock(&esw->state_lock);
	evport = &esw->vports[vport];
	evport->info.trusted = setting;
	if (evport->enabled)
		esw_vport_change_handle_locked(evport);
	mutex_unlock(&esw->state_lock);

	return 0;
}

int mlx5_eswitch_set_vport_rate(struct mlx5_eswitch *esw,
				int vport, u32 max_rate)
{
	struct mlx5_vport *evport;
	int err = 0;

	if (!ESW_ALLOWED(esw))
		return -EPERM;
	if (!LEGAL_VPORT(esw, vport))
		return -EINVAL;

	mutex_lock(&esw->state_lock);
	evport = &esw->vports[vport];
	err = esw_vport_qos_config(esw, vport, max_rate);
	if (!err)
		evport->info.max_rate = max_rate;

	mutex_unlock(&esw->state_lock);
	return err;
}

int mlx5_eswitch_get_vport_stats(struct mlx5_eswitch *esw,
				 int vport,
				 struct ifla_vf_stats *vf_stats)
{
	int outlen = MLX5_ST_SZ_BYTES(query_vport_counter_out);
	u32 in[MLX5_ST_SZ_DW(query_vport_counter_in)] = {0};
	int err = 0;
	u32 *out;

	if (!ESW_ALLOWED(esw))
		return -EPERM;
	if (!LEGAL_VPORT(esw, vport))
		return -EINVAL;

	out = mlx5_vzalloc(outlen);
	if (!out)
		return -ENOMEM;

	MLX5_SET(query_vport_counter_in, in, opcode,
		 MLX5_CMD_OP_QUERY_VPORT_COUNTER);
	MLX5_SET(query_vport_counter_in, in, op_mod, 0);
	MLX5_SET(query_vport_counter_in, in, vport_number, vport);
	if (vport)
		MLX5_SET(query_vport_counter_in, in, other_vport, 1);

	memset(out, 0, outlen);
	err = mlx5_cmd_exec(esw->dev, in, sizeof(in), out, outlen);
	if (err)
		goto free_out;

	#define MLX5_GET_CTR(p, x) \
		MLX5_GET64(query_vport_counter_out, p, x)

	memset(vf_stats, 0, sizeof(*vf_stats));
	vf_stats->rx_packets =
		MLX5_GET_CTR(out, received_eth_unicast.packets) +
		MLX5_GET_CTR(out, received_eth_multicast.packets) +
		MLX5_GET_CTR(out, received_eth_broadcast.packets);

	vf_stats->rx_bytes =
		MLX5_GET_CTR(out, received_eth_unicast.octets) +
		MLX5_GET_CTR(out, received_eth_multicast.octets) +
		MLX5_GET_CTR(out, received_eth_broadcast.octets);

	vf_stats->tx_packets =
		MLX5_GET_CTR(out, transmitted_eth_unicast.packets) +
		MLX5_GET_CTR(out, transmitted_eth_multicast.packets) +
		MLX5_GET_CTR(out, transmitted_eth_broadcast.packets);

	vf_stats->tx_bytes =
		MLX5_GET_CTR(out, transmitted_eth_unicast.octets) +
		MLX5_GET_CTR(out, transmitted_eth_multicast.octets) +
		MLX5_GET_CTR(out, transmitted_eth_broadcast.octets);

	vf_stats->multicast =
		MLX5_GET_CTR(out, received_eth_multicast.packets);

	vf_stats->broadcast =
		MLX5_GET_CTR(out, received_eth_broadcast.packets);

free_out:
	kvfree(out);
	return err;
}<|MERGE_RESOLUTION|>--- conflicted
+++ resolved
@@ -962,11 +962,7 @@
 	root_ns = mlx5_get_flow_namespace(dev, MLX5_FLOW_NAMESPACE_ESW_EGRESS);
 	if (!root_ns) {
 		esw_warn(dev, "Failed to get E-Switch egress flow namespace\n");
-<<<<<<< HEAD
-		return -EIO;
-=======
 		return -EOPNOTSUPP;
->>>>>>> c470abd4
 	}
 
 	flow_group_in = mlx5_vzalloc(inlen);
@@ -1083,11 +1079,7 @@
 	root_ns = mlx5_get_flow_namespace(dev, MLX5_FLOW_NAMESPACE_ESW_INGRESS);
 	if (!root_ns) {
 		esw_warn(dev, "Failed to get E-Switch ingress flow namespace\n");
-<<<<<<< HEAD
-		return -EIO;
-=======
 		return -EOPNOTSUPP;
->>>>>>> c470abd4
 	}
 
 	flow_group_in = mlx5_vzalloc(inlen);
