--- conflicted
+++ resolved
@@ -88,12 +88,8 @@
 #define BE_MIN_MTU		256
 
 #define BE_NUM_VLANS_SUPPORTED	64
-<<<<<<< HEAD
+#define BE_UMC_NUM_VLANS_SUPPORTED	15
 #define BE_MAX_EQD		128u
-=======
-#define BE_UMC_NUM_VLANS_SUPPORTED	15
-#define BE_MAX_EQD		96u
->>>>>>> c31eeace
 #define	BE_MAX_TX_FRAG_COUNT	30
 
 #define EVNT_Q_LEN		1024
