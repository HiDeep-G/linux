--- conflicted
+++ resolved
@@ -17,16 +17,6 @@
 
 #include "chip.h"
 
-<<<<<<< HEAD
-#define MV88E6XXX_G2	0x1c
-
-/* Offset 0x00: Interrupt Source Register */
-#define MV88E6XXX_G2_INT_SOURCE			0x00
-#define MV88E6XXX_G2_INT_SOURCE_WATCHDOG	15
-
-/* Offset 0x01: Interrupt Mask Register */
-#define MV88E6XXX_G2_INT_MASK	0x01
-=======
 /* Offset 0x00: Interrupt Source Register */
 #define MV88E6XXX_G2_INT_SRC			0x00
 #define MV88E6XXX_G2_INT_SRC_WDOG		0x8000
@@ -48,7 +38,6 @@
 #define MV88E6352_G2_INT_MASK_SERDES		0x0800
 #define MV88E6352_G2_INT_MASK_PHY		0x001f
 #define MV88E6390_G2_INT_MASK_PHY		0x07fe
->>>>>>> bb176f67
 
 /* Offset 0x02: MGMT Enable Register 2x */
 #define MV88E6XXX_G2_MGMT_EN_2X		0x02
