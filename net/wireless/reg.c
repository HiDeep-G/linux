--- conflicted
+++ resolved
@@ -129,81 +129,6 @@
 module_param(ieee80211_regdom, charp, 0444);
 MODULE_PARM_DESC(ieee80211_regdom, "IEEE 802.11 regulatory domain code");
 
-<<<<<<< HEAD
-#ifdef CONFIG_WIRELESS_OLD_REGULATORY
-/*
- * We assume 40 MHz bandwidth for the old regulatory work.
- * We make emphasis we are using the exact same frequencies
- * as before
- */
-
-static const struct ieee80211_regdomain us_regdom = {
-	.n_reg_rules = 6,
-	.alpha2 =  "US",
-	.reg_rules = {
-		/* IEEE 802.11b/g, channels 1..11 */
-		REG_RULE(2412-10, 2462+10, 40, 6, 27, 0),
-		/* IEEE 802.11a, channel 36..48 */
-		REG_RULE(5180-10, 5240+10, 40, 6, 17, 0),
-		/* IEEE 802.11a, channels 48..64 */
-		REG_RULE(5260-10, 5320+10, 40, 6, 20, NL80211_RRF_DFS),
-		/* IEEE 802.11a, channels 100..124 */
-		REG_RULE(5500-10, 5590+10, 40, 6, 20, NL80211_RRF_DFS),
-		/* IEEE 802.11a, channels 132..144 */
-		REG_RULE(5660-10, 5700+10, 40, 6, 20, NL80211_RRF_DFS),
-		/* IEEE 802.11a, channels 149..165, outdoor */
-		REG_RULE(5745-10, 5825+10, 40, 6, 30, 0),
-	}
-};
-
-static const struct ieee80211_regdomain jp_regdom = {
-	.n_reg_rules = 6,
-	.alpha2 =  "JP",
-	.reg_rules = {
-		/* IEEE 802.11b/g, channels 1..11 */
-		REG_RULE(2412-10, 2462+10, 40, 6, 20, 0),
-		/* IEEE 802.11b/g, channels 12..13 */
-		REG_RULE(2467-10, 2472+10, 20, 6, 20, 0),
-		/* IEEE 802.11b/g, channel 14 */
-		REG_RULE(2484-10, 2484+10, 20, 6, 20, NL80211_RRF_NO_OFDM),
-		/* IEEE 802.11a, channels 36..48 */
-		REG_RULE(5180-10, 5240+10, 40, 6, 20, 0),
-		/* IEEE 802.11a, channels 52..64 */
-		REG_RULE(5260-10, 5320+10, 40, 6, 20, NL80211_RRF_DFS),
-		/* IEEE 802.11a, channels 100..144 */
-		REG_RULE(5500-10, 5700+10, 40, 6, 23, NL80211_RRF_DFS),
-	}
-};
-
-static const struct ieee80211_regdomain *static_regdom(char *alpha2)
-{
-	if (alpha2[0] == 'U' && alpha2[1] == 'S')
-		return &us_regdom;
-	if (alpha2[0] == 'J' && alpha2[1] == 'P')
-		return &jp_regdom;
-	/* Use world roaming rules for "EU", since it was a pseudo
-	   domain anyway... */
-	if (alpha2[0] == 'E' && alpha2[1] == 'U')
-		return &world_regdom;
-	/* Default, world roaming rules */
-	return &world_regdom;
-}
-
-static bool is_old_static_regdom(const struct ieee80211_regdomain *rd)
-{
-	if (rd == &us_regdom || rd == &jp_regdom || rd == &world_regdom)
-		return true;
-	return false;
-}
-#else
-static inline bool is_old_static_regdom(const struct ieee80211_regdomain *rd)
-{
-	return false;
-}
-#endif
-
-=======
->>>>>>> 891dc5e7
 static void reset_regdomains(void)
 {
 	/* avoid freeing static information or freeing something twice */
